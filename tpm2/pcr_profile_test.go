// -*- Mode: Go; indent-tabs-mode: t -*-

/*
 * Copyright (C) 2019 Canonical Ltd
 *
 * This program is free software: you can redistribute it and/or modify
 * it under the terms of the GNU General Public License version 3 as
 * published by the Free Software Foundation.
 *
 * This program is distributed in the hope that it will be useful,
 * but WITHOUT ANY WARRANTY; without even the implied warranty of
 * MERCHANTABILITY or FITNESS FOR A PARTICULAR PURPOSE.  See the
 * GNU General Public License for more details.
 *
 * You should have received a copy of the GNU General Public License
 * along with this program.  If not, see <http://www.gnu.org/licenses/>.
 *
 */

package tpm2_test

import (
	"fmt"

	"github.com/canonical/go-tpm2"
<<<<<<< HEAD
	"github.com/canonical/go-tpm2/mu"
	tpm2_testutil "github.com/canonical/go-tpm2/testutil"
=======
>>>>>>> bd630d17
	"github.com/canonical/go-tpm2/util"

	. "gopkg.in/check.v1"

	"github.com/snapcore/secboot/internal/testutil"
	"github.com/snapcore/secboot/internal/tpm2test"
	. "github.com/snapcore/secboot/tpm2"
)

type pcrProfileSuite struct{}

var _ = Suite(&pcrProfileSuite{})

type testPCRProtectionProfileData struct {
	alg     tpm2.HashAlgorithmId
	profile *PCRProtectionProfile
	pcrs    tpm2.PCRSelectionList
	values  []tpm2.PCRValues
}

func (s *pcrProfileSuite) testPCRProtectionProfile(c *C, data *testPCRProtectionProfileData) {
	expectedPcrs, err := data.values[0].SelectionList()
	c.Assert(err, IsNil)

	var expectedDigests tpm2.DigestList
	for _, v := range data.values {
		d, _ := util.ComputePCRDigest(data.alg, expectedPcrs, v)
		expectedDigests = append(expectedDigests, d)
	}

	pcrs, pcrDigests, err := data.profile.ComputePCRDigests(nil, data.alg)
	c.Assert(err, IsNil)
	c.Check(pcrs.Equal(expectedPcrs), testutil.IsTrue)
	c.Check(pcrDigests, DeepEquals, expectedDigests)

	if c.Failed() {
		c.Logf("Profile:\n%s", data.profile)
		c.Logf("Values:\n%s", tpm2test.FormatPCRValuesFromPCRProtectionProfile(data.profile, nil))
	}
}

func (s *pcrProfileSuite) TestLegacyAddPCRValues(c *C) {
	s.testPCRProtectionProfile(c, &testPCRProtectionProfileData{
		alg: tpm2.HashAlgorithmSHA256,
		profile: NewPCRProtectionProfile().
			AddPCRValue(tpm2.HashAlgorithmSHA256, 7, tpm2test.MakePCRValueFromEvents(tpm2.HashAlgorithmSHA256, "foo")).
			AddPCRValue(tpm2.HashAlgorithmSHA256, 8, tpm2test.MakePCRValueFromEvents(tpm2.HashAlgorithmSHA256, "bar")),
		values: []tpm2.PCRValues{
			{
				tpm2.HashAlgorithmSHA256: {
					7: tpm2test.MakePCRValueFromEvents(tpm2.HashAlgorithmSHA256, "foo"),
					8: tpm2test.MakePCRValueFromEvents(tpm2.HashAlgorithmSHA256, "bar"),
				},
			},
		},
	})
}

func (s *pcrProfileSuite) TestAddPCRValues(c *C) {
	// Verify that AddPCRValues works as expected
	s.testPCRProtectionProfile(c, &testPCRProtectionProfileData{
		alg: tpm2.HashAlgorithmSHA256,
		profile: func() *PCRProtectionProfile {
			profile := NewPCRProtectionProfile()
			profile.RootBranch().
				AddPCRValue(tpm2.HashAlgorithmSHA256, 7, tpm2test.MakePCRValueFromEvents(tpm2.HashAlgorithmSHA256, "foo")).
				AddPCRValue(tpm2.HashAlgorithmSHA256, 8, tpm2test.MakePCRValueFromEvents(tpm2.HashAlgorithmSHA256, "bar"))
			return profile
		}(),
		values: []tpm2.PCRValues{
			{
				tpm2.HashAlgorithmSHA256: {
					7: tpm2test.MakePCRValueFromEvents(tpm2.HashAlgorithmSHA256, "foo"),
					8: tpm2test.MakePCRValueFromEvents(tpm2.HashAlgorithmSHA256, "bar"),
				},
			},
		},
	})
}

func (s *pcrProfileSuite) TestAddPCRValuesOverwritesPrevious(c *C) {
	// Verify that AddPCRValues overwrites previous values
	s.testPCRProtectionProfile(c, &testPCRProtectionProfileData{
		alg: tpm2.HashAlgorithmSHA256,
		profile: func() *PCRProtectionProfile {
			profile := NewPCRProtectionProfile()
			profile.RootBranch().
				AddPCRValue(tpm2.HashAlgorithmSHA256, 7, tpm2test.MakePCRValueFromEvents(tpm2.HashAlgorithmSHA256, "foo")).
				AddPCRValue(tpm2.HashAlgorithmSHA256, 7, tpm2test.MakePCRValueFromEvents(tpm2.HashAlgorithmSHA256, "bar"))
			return profile
		}(),
		values: []tpm2.PCRValues{
			{
				tpm2.HashAlgorithmSHA256: {
					7: tpm2test.MakePCRValueFromEvents(tpm2.HashAlgorithmSHA256, "bar"),
				},
			},
		},
	})
}

func (s *pcrProfileSuite) TestLegacyAddProfileOR1(c *C) {
	// Verify that (A1 || A2) && (B1 || B2) produces 4 outcomes
	s.testPCRProtectionProfile(c, &testPCRProtectionProfileData{
		alg: tpm2.HashAlgorithmSHA256,
		profile: NewPCRProtectionProfile().
			AddProfileOR(
				NewPCRProtectionProfile().AddPCRValue(tpm2.HashAlgorithmSHA256, 7, tpm2test.MakePCRValueFromEvents(tpm2.HashAlgorithmSHA256, "foo")),
				NewPCRProtectionProfile().AddPCRValue(tpm2.HashAlgorithmSHA256, 7, tpm2test.MakePCRValueFromEvents(tpm2.HashAlgorithmSHA256, "foo2"))).
			AddProfileOR(
				NewPCRProtectionProfile().AddPCRValue(tpm2.HashAlgorithmSHA256, 8, tpm2test.MakePCRValueFromEvents(tpm2.HashAlgorithmSHA256, "bar")),
				NewPCRProtectionProfile().AddPCRValue(tpm2.HashAlgorithmSHA256, 8, tpm2test.MakePCRValueFromEvents(tpm2.HashAlgorithmSHA256, "bar2"))),
		values: []tpm2.PCRValues{
			{
				tpm2.HashAlgorithmSHA256: {
					7: tpm2test.MakePCRValueFromEvents(tpm2.HashAlgorithmSHA256, "foo"),
					8: tpm2test.MakePCRValueFromEvents(tpm2.HashAlgorithmSHA256, "bar"),
				},
			},
			{
				tpm2.HashAlgorithmSHA256: {
					7: tpm2test.MakePCRValueFromEvents(tpm2.HashAlgorithmSHA256, "foo2"),
					8: tpm2test.MakePCRValueFromEvents(tpm2.HashAlgorithmSHA256, "bar"),
				},
			},
			{
				tpm2.HashAlgorithmSHA256: {
					7: tpm2test.MakePCRValueFromEvents(tpm2.HashAlgorithmSHA256, "foo"),
					8: tpm2test.MakePCRValueFromEvents(tpm2.HashAlgorithmSHA256, "bar2"),
				},
			},
			{
				tpm2.HashAlgorithmSHA256: {
					7: tpm2test.MakePCRValueFromEvents(tpm2.HashAlgorithmSHA256, "foo2"),
					8: tpm2test.MakePCRValueFromEvents(tpm2.HashAlgorithmSHA256, "bar2"),
				},
			},
		},
	})
}

func (s *pcrProfileSuite) TestLegacyAddProfileOR2(c *C) {
	// Verify that (A1 && B1) || (A2 && B2) produces 2 outcomes
	s.testPCRProtectionProfile(c, &testPCRProtectionProfileData{
		alg: tpm2.HashAlgorithmSHA256,
		profile: NewPCRProtectionProfile().AddProfileOR(
			NewPCRProtectionProfile().
				AddPCRValue(tpm2.HashAlgorithmSHA256, 7, tpm2test.MakePCRValueFromEvents(tpm2.HashAlgorithmSHA256, "foo")).
				AddPCRValue(tpm2.HashAlgorithmSHA256, 8, tpm2test.MakePCRValueFromEvents(tpm2.HashAlgorithmSHA256, "bar")),
			NewPCRProtectionProfile().
				AddPCRValue(tpm2.HashAlgorithmSHA256, 7, tpm2test.MakePCRValueFromEvents(tpm2.HashAlgorithmSHA256, "foo2")).
				AddPCRValue(tpm2.HashAlgorithmSHA256, 8, tpm2test.MakePCRValueFromEvents(tpm2.HashAlgorithmSHA256, "bar2"))),
		values: []tpm2.PCRValues{
			{
				tpm2.HashAlgorithmSHA256: {
					7: tpm2test.MakePCRValueFromEvents(tpm2.HashAlgorithmSHA256, "foo"),
					8: tpm2test.MakePCRValueFromEvents(tpm2.HashAlgorithmSHA256, "bar"),
				},
			},
			{
				tpm2.HashAlgorithmSHA256: {
					7: tpm2test.MakePCRValueFromEvents(tpm2.HashAlgorithmSHA256, "foo2"),
					8: tpm2test.MakePCRValueFromEvents(tpm2.HashAlgorithmSHA256, "bar2"),
				},
			},
		},
	})
}

func (s *pcrProfileSuite) TestLegacyExtendPCR(c *C) {
	s.testPCRProtectionProfile(c, &testPCRProtectionProfileData{
		alg: tpm2.HashAlgorithmSHA256,
		profile: NewPCRProtectionProfile().
			ExtendPCR(tpm2.HashAlgorithmSHA256, 7, tpm2test.MakePCREventDigest(tpm2.HashAlgorithmSHA256, "event1")).
			ExtendPCR(tpm2.HashAlgorithmSHA256, 12, tpm2test.MakePCREventDigest(tpm2.HashAlgorithmSHA256, "event2")).
			ExtendPCR(tpm2.HashAlgorithmSHA256, 7, tpm2test.MakePCREventDigest(tpm2.HashAlgorithmSHA256, "event3")).
			ExtendPCR(tpm2.HashAlgorithmSHA256, 12, tpm2test.MakePCREventDigest(tpm2.HashAlgorithmSHA256, "event4")),
		values: []tpm2.PCRValues{
			{
				tpm2.HashAlgorithmSHA256: {
					7:  tpm2test.MakePCRValueFromEvents(tpm2.HashAlgorithmSHA256, "event1", "event3"),
					12: tpm2test.MakePCRValueFromEvents(tpm2.HashAlgorithmSHA256, "event2", "event4"),
				},
			},
		},
	})
}

func (s *pcrProfileSuite) TestExtendPCR(c *C) {
	// Verify that ExtendPCR without an initial value works as expected
	s.testPCRProtectionProfile(c, &testPCRProtectionProfileData{
		alg: tpm2.HashAlgorithmSHA256,
		profile: func() *PCRProtectionProfile {
			p := NewPCRProtectionProfile()
			p.RootBranch().
				ExtendPCR(tpm2.HashAlgorithmSHA256, 7, tpm2test.MakePCREventDigest(tpm2.HashAlgorithmSHA256, "event1")).
				ExtendPCR(tpm2.HashAlgorithmSHA256, 12, tpm2test.MakePCREventDigest(tpm2.HashAlgorithmSHA256, "event2")).
				ExtendPCR(tpm2.HashAlgorithmSHA256, 7, tpm2test.MakePCREventDigest(tpm2.HashAlgorithmSHA256, "event3")).
				ExtendPCR(tpm2.HashAlgorithmSHA256, 12, tpm2test.MakePCREventDigest(tpm2.HashAlgorithmSHA256, "event4"))
			return p
		}(),
		values: []tpm2.PCRValues{
			{
				tpm2.HashAlgorithmSHA256: {
					7:  tpm2test.MakePCRValueFromEvents(tpm2.HashAlgorithmSHA256, "event1", "event3"),
					12: tpm2test.MakePCRValueFromEvents(tpm2.HashAlgorithmSHA256, "event2", "event4"),
				},
			},
		},
	})
}

func (s *pcrProfileSuite) TestExtendPCRAfterAddPCRValue(c *C) {
	// Verify that ExtendPCR after AddPCRValue works as expected
	s.testPCRProtectionProfile(c, &testPCRProtectionProfileData{
		alg: tpm2.HashAlgorithmSHA256,
		profile: func() *PCRProtectionProfile {
			p := NewPCRProtectionProfile()
			p.RootBranch().
				AddPCRValue(tpm2.HashAlgorithmSHA256, 7, tpm2test.MakePCRValueFromEvents(tpm2.HashAlgorithmSHA256, "foo")).
				AddPCRValue(tpm2.HashAlgorithmSHA256, 12, tpm2test.MakePCRValueFromEvents(tpm2.HashAlgorithmSHA256, "bar")).
				ExtendPCR(tpm2.HashAlgorithmSHA256, 7, tpm2test.MakePCREventDigest(tpm2.HashAlgorithmSHA256, "event1")).
				ExtendPCR(tpm2.HashAlgorithmSHA256, 12, tpm2test.MakePCREventDigest(tpm2.HashAlgorithmSHA256, "event2"))
			return p
		}(),
		values: []tpm2.PCRValues{
			{
				tpm2.HashAlgorithmSHA256: {
					7:  tpm2test.MakePCRValueFromEvents(tpm2.HashAlgorithmSHA256, "foo", "event1"),
					12: tpm2test.MakePCRValueFromEvents(tpm2.HashAlgorithmSHA256, "bar", "event2"),
				},
			},
		},
	})
}

func (s *pcrProfileSuite) TestLegacyAddProfileOR3(c *C) {
	// Verify that ExtendPCR inside ProfileOR with initial PCR values works as expected
	s.testPCRProtectionProfile(c, &testPCRProtectionProfileData{
		alg: tpm2.HashAlgorithmSHA256,
		profile: NewPCRProtectionProfile().
			AddPCRValue(tpm2.HashAlgorithmSHA256, 7, tpm2test.MakePCRValueFromEvents(tpm2.HashAlgorithmSHA256, "foo")).
			AddPCRValue(tpm2.HashAlgorithmSHA256, 12, tpm2test.MakePCRValueFromEvents(tpm2.HashAlgorithmSHA256, "bar")).
			AddProfileOR(
				NewPCRProtectionProfile().
					ExtendPCR(tpm2.HashAlgorithmSHA256, 7, tpm2test.MakePCREventDigest(tpm2.HashAlgorithmSHA256, "event1")).
					ExtendPCR(tpm2.HashAlgorithmSHA256, 12, tpm2test.MakePCREventDigest(tpm2.HashAlgorithmSHA256, "event2")),
				NewPCRProtectionProfile().
					ExtendPCR(tpm2.HashAlgorithmSHA256, 7, tpm2test.MakePCREventDigest(tpm2.HashAlgorithmSHA256, "event3")).
					ExtendPCR(tpm2.HashAlgorithmSHA256, 12, tpm2test.MakePCREventDigest(tpm2.HashAlgorithmSHA256, "event4"))).
			ExtendPCR(tpm2.HashAlgorithmSHA256, 7, tpm2test.MakePCREventDigest(tpm2.HashAlgorithmSHA256, "event5")).
			ExtendPCR(tpm2.HashAlgorithmSHA256, 12, tpm2test.MakePCREventDigest(tpm2.HashAlgorithmSHA256, "event6")).
			AddPCRValue(tpm2.HashAlgorithmSHA256, 4, tpm2test.MakePCRValueFromEvents(tpm2.HashAlgorithmSHA256, "xyz")),
		values: []tpm2.PCRValues{
			{
				tpm2.HashAlgorithmSHA256: {
					4:  tpm2test.MakePCRValueFromEvents(tpm2.HashAlgorithmSHA256, "xyz"),
					7:  tpm2test.MakePCRValueFromEvents(tpm2.HashAlgorithmSHA256, "foo", "event1", "event5"),
					12: tpm2test.MakePCRValueFromEvents(tpm2.HashAlgorithmSHA256, "bar", "event2", "event6"),
				},
			},
			{
				tpm2.HashAlgorithmSHA256: {
					4:  tpm2test.MakePCRValueFromEvents(tpm2.HashAlgorithmSHA256, "xyz"),
					7:  tpm2test.MakePCRValueFromEvents(tpm2.HashAlgorithmSHA256, "foo", "event3", "event5"),
					12: tpm2test.MakePCRValueFromEvents(tpm2.HashAlgorithmSHA256, "bar", "event4", "event6"),
				},
			},
		},
	})
}

func (s *pcrProfileSuite) TestLegacyAddProfileOR4(c *C) {
	// Verify that AddPCRValue inside ProfileOR with initial PCR values works as expected
	s.testPCRProtectionProfile(c, &testPCRProtectionProfileData{
		alg: tpm2.HashAlgorithmSHA256,
		profile: NewPCRProtectionProfile().
			AddPCRValue(tpm2.HashAlgorithmSHA256, 7, tpm2test.MakePCRValueFromEvents(tpm2.HashAlgorithmSHA256, "foo")).
			AddPCRValue(tpm2.HashAlgorithmSHA256, 12, tpm2test.MakePCRValueFromEvents(tpm2.HashAlgorithmSHA256, "bar")).
			AddProfileOR(
				NewPCRProtectionProfile().
					ExtendPCR(tpm2.HashAlgorithmSHA256, 7, tpm2test.MakePCREventDigest(tpm2.HashAlgorithmSHA256, "event1")).
					AddPCRValue(tpm2.HashAlgorithmSHA256, 12, tpm2test.MakePCRValueFromEvents(tpm2.HashAlgorithmSHA256, "foo")),
				NewPCRProtectionProfile().
					AddPCRValue(tpm2.HashAlgorithmSHA256, 7, tpm2test.MakePCRValueFromEvents(tpm2.HashAlgorithmSHA256, "bar")).
					ExtendPCR(tpm2.HashAlgorithmSHA256, 12, tpm2test.MakePCREventDigest(tpm2.HashAlgorithmSHA256, "event4"))),
		values: []tpm2.PCRValues{
			{
				tpm2.HashAlgorithmSHA256: {
					7:  tpm2test.MakePCRValueFromEvents(tpm2.HashAlgorithmSHA256, "foo", "event1"),
					12: tpm2test.MakePCRValueFromEvents(tpm2.HashAlgorithmSHA256, "foo"),
				},
			},
			{
				tpm2.HashAlgorithmSHA256: {
					7:  tpm2test.MakePCRValueFromEvents(tpm2.HashAlgorithmSHA256, "bar"),
					12: tpm2test.MakePCRValueFromEvents(tpm2.HashAlgorithmSHA256, "bar", "event4"),
				},
			},
		},
	})
}

func (s *pcrProfileSuite) TestCompoundProfile(c *C) {
	// Verify that (A1 || A2) && (B1 || B2) produces 4 outcomes
	s.testPCRProtectionProfile(c, &testPCRProtectionProfileData{
		alg: tpm2.HashAlgorithmSHA256,
		profile: func() *PCRProtectionProfile {
			p := NewPCRProtectionProfile()
			p.RootBranch().
				AddBranchPoint(). // Begin (A1 || A2)
				AddBranch().      // Begin A1
				AddPCRValue(tpm2.HashAlgorithmSHA256, 7, tpm2test.MakePCRValueFromEvents(tpm2.HashAlgorithmSHA256, "foo")).
				EndBranch(). // End A1
				AddBranch(). // Begin A2
				AddPCRValue(tpm2.HashAlgorithmSHA256, 7, tpm2test.MakePCRValueFromEvents(tpm2.HashAlgorithmSHA256, "foo2")).
				EndBranch().      // End A2
				EndBranchPoint(). // End (A1 || A2)
				AddBranchPoint(). // Begin (B1 || B2)
				AddBranch().      // Begin B1
				AddPCRValue(tpm2.HashAlgorithmSHA256, 8, tpm2test.MakePCRValueFromEvents(tpm2.HashAlgorithmSHA256, "bar")).
				EndBranch(). // End B1
				AddBranch(). // Begin B2
				AddPCRValue(tpm2.HashAlgorithmSHA256, 8, tpm2test.MakePCRValueFromEvents(tpm2.HashAlgorithmSHA256, "bar2")).
				EndBranch().     // End B2
				EndBranchPoint() // End (B1 || B2)
			return p
		}(),
		values: []tpm2.PCRValues{
			{
				tpm2.HashAlgorithmSHA256: {
					7: tpm2test.MakePCRValueFromEvents(tpm2.HashAlgorithmSHA256, "foo"),
					8: tpm2test.MakePCRValueFromEvents(tpm2.HashAlgorithmSHA256, "bar"),
				},
			},
			{
				tpm2.HashAlgorithmSHA256: {
					7: tpm2test.MakePCRValueFromEvents(tpm2.HashAlgorithmSHA256, "foo2"),
					8: tpm2test.MakePCRValueFromEvents(tpm2.HashAlgorithmSHA256, "bar"),
				},
			},
			{
				tpm2.HashAlgorithmSHA256: {
					7: tpm2test.MakePCRValueFromEvents(tpm2.HashAlgorithmSHA256, "foo"),
					8: tpm2test.MakePCRValueFromEvents(tpm2.HashAlgorithmSHA256, "bar2"),
				},
			},
			{
				tpm2.HashAlgorithmSHA256: {
					7: tpm2test.MakePCRValueFromEvents(tpm2.HashAlgorithmSHA256, "foo2"),
					8: tpm2test.MakePCRValueFromEvents(tpm2.HashAlgorithmSHA256, "bar2"),
				},
			},
		},
	})
}

func (s *pcrProfileSuite) TestCompoundProfile2(c *C) {
	// Verify that (A1 && B1) || (A2 && B2) produces 2 outcomes
	s.testPCRProtectionProfile(c, &testPCRProtectionProfileData{
		alg: tpm2.HashAlgorithmSHA256,
		profile: func() *PCRProtectionProfile {
			p := NewPCRProtectionProfile()
			p.RootBranch().
				AddBranchPoint(). // Begin (A1 && B1) || (A2 && B2)
				AddBranch().      // Begin (A1 && B1)
				AddPCRValue(tpm2.HashAlgorithmSHA256, 7, tpm2test.MakePCRValueFromEvents(tpm2.HashAlgorithmSHA256, "foo")).
				AddPCRValue(tpm2.HashAlgorithmSHA256, 8, tpm2test.MakePCRValueFromEvents(tpm2.HashAlgorithmSHA256, "bar")).
				EndBranch(). // End (A1 && B1)
				AddBranch(). // Begin (A2 && B2)
				AddPCRValue(tpm2.HashAlgorithmSHA256, 7, tpm2test.MakePCRValueFromEvents(tpm2.HashAlgorithmSHA256, "foo2")).
				AddPCRValue(tpm2.HashAlgorithmSHA256, 8, tpm2test.MakePCRValueFromEvents(tpm2.HashAlgorithmSHA256, "bar2")).
				EndBranch().     // End (A2 && B2)
				EndBranchPoint() // End (A1 && B1) || (A2 && B2)
			return p
		}(),
		values: []tpm2.PCRValues{
			{
				tpm2.HashAlgorithmSHA256: {
					7: tpm2test.MakePCRValueFromEvents(tpm2.HashAlgorithmSHA256, "foo"),
					8: tpm2test.MakePCRValueFromEvents(tpm2.HashAlgorithmSHA256, "bar"),
				},
			},
			{
				tpm2.HashAlgorithmSHA256: {
					7: tpm2test.MakePCRValueFromEvents(tpm2.HashAlgorithmSHA256, "foo2"),
					8: tpm2test.MakePCRValueFromEvents(tpm2.HashAlgorithmSHA256, "bar2"),
				},
			},
		},
	})
}

func (s *pcrProfileSuite) TestCompoundProfile3(c *C) {
	// Verify that ExtendPCR inside subbranches with initial PCR values works as expected
	s.testPCRProtectionProfile(c, &testPCRProtectionProfileData{
		alg: tpm2.HashAlgorithmSHA256,
		profile: func() *PCRProtectionProfile {
			p := NewPCRProtectionProfile()
			p.RootBranch().
				AddPCRValue(tpm2.HashAlgorithmSHA256, 7, tpm2test.MakePCRValueFromEvents(tpm2.HashAlgorithmSHA256, "foo")).
				AddPCRValue(tpm2.HashAlgorithmSHA256, 12, tpm2test.MakePCRValueFromEvents(tpm2.HashAlgorithmSHA256, "bar")).
				AddBranchPoint().
				AddBranch().
				ExtendPCR(tpm2.HashAlgorithmSHA256, 7, tpm2test.MakePCREventDigest(tpm2.HashAlgorithmSHA256, "event1")).
				ExtendPCR(tpm2.HashAlgorithmSHA256, 12, tpm2test.MakePCREventDigest(tpm2.HashAlgorithmSHA256, "event2")).
				EndBranch().
				AddBranch().
				ExtendPCR(tpm2.HashAlgorithmSHA256, 7, tpm2test.MakePCREventDigest(tpm2.HashAlgorithmSHA256, "event3")).
				ExtendPCR(tpm2.HashAlgorithmSHA256, 12, tpm2test.MakePCREventDigest(tpm2.HashAlgorithmSHA256, "event4")).
				EndBranch().
				EndBranchPoint().
				ExtendPCR(tpm2.HashAlgorithmSHA256, 7, tpm2test.MakePCREventDigest(tpm2.HashAlgorithmSHA256, "event5")).
				ExtendPCR(tpm2.HashAlgorithmSHA256, 12, tpm2test.MakePCREventDigest(tpm2.HashAlgorithmSHA256, "event6")).
				AddPCRValue(tpm2.HashAlgorithmSHA256, 4, tpm2test.MakePCRValueFromEvents(tpm2.HashAlgorithmSHA256, "xyz"))
			return p
		}(),
		values: []tpm2.PCRValues{
			{
				tpm2.HashAlgorithmSHA256: {
					4:  tpm2test.MakePCRValueFromEvents(tpm2.HashAlgorithmSHA256, "xyz"),
					7:  tpm2test.MakePCRValueFromEvents(tpm2.HashAlgorithmSHA256, "foo", "event1", "event5"),
					12: tpm2test.MakePCRValueFromEvents(tpm2.HashAlgorithmSHA256, "bar", "event2", "event6"),
				},
			},
			{
				tpm2.HashAlgorithmSHA256: {
					4:  tpm2test.MakePCRValueFromEvents(tpm2.HashAlgorithmSHA256, "xyz"),
					7:  tpm2test.MakePCRValueFromEvents(tpm2.HashAlgorithmSHA256, "foo", "event3", "event5"),
					12: tpm2test.MakePCRValueFromEvents(tpm2.HashAlgorithmSHA256, "bar", "event4", "event6"),
				},
			},
		},
	})
}

func (s *pcrProfileSuite) TestCompoundProfile4(c *C) {
	// Verify that AddPCRValue inside ProfileOR with initial PCR values works as expected
	s.testPCRProtectionProfile(c, &testPCRProtectionProfileData{
		alg: tpm2.HashAlgorithmSHA256,
		profile: func() *PCRProtectionProfile {
			p := NewPCRProtectionProfile()
			p.RootBranch().
				AddPCRValue(tpm2.HashAlgorithmSHA256, 7, tpm2test.MakePCRValueFromEvents(tpm2.HashAlgorithmSHA256, "foo")).
				AddPCRValue(tpm2.HashAlgorithmSHA256, 12, tpm2test.MakePCRValueFromEvents(tpm2.HashAlgorithmSHA256, "bar")).
				AddBranchPoint().
				AddBranch().
				ExtendPCR(tpm2.HashAlgorithmSHA256, 7, tpm2test.MakePCREventDigest(tpm2.HashAlgorithmSHA256, "event1")).
				AddPCRValue(tpm2.HashAlgorithmSHA256, 12, tpm2test.MakePCRValueFromEvents(tpm2.HashAlgorithmSHA256, "foo")).
				EndBranch().
				AddBranch().
				AddPCRValue(tpm2.HashAlgorithmSHA256, 7, tpm2test.MakePCRValueFromEvents(tpm2.HashAlgorithmSHA256, "bar")).
				ExtendPCR(tpm2.HashAlgorithmSHA256, 12, tpm2test.MakePCREventDigest(tpm2.HashAlgorithmSHA256, "event4")).
				EndBranch().
				EndBranchPoint()
			return p
		}(),
		values: []tpm2.PCRValues{
			{
				tpm2.HashAlgorithmSHA256: {
					7:  tpm2test.MakePCRValueFromEvents(tpm2.HashAlgorithmSHA256, "foo", "event1"),
					12: tpm2test.MakePCRValueFromEvents(tpm2.HashAlgorithmSHA256, "foo"),
				},
			},
			{
				tpm2.HashAlgorithmSHA256: {
					7:  tpm2test.MakePCRValueFromEvents(tpm2.HashAlgorithmSHA256, "bar"),
					12: tpm2test.MakePCRValueFromEvents(tpm2.HashAlgorithmSHA256, "bar", "event4"),
				},
			},
		},
	})
}

func (s *pcrProfileSuite) TestSHA1PCRs(c *C) {
	// Verify that other PCR algorithms work
	s.testPCRProtectionProfile(c, &testPCRProtectionProfileData{
		alg: tpm2.HashAlgorithmSHA256,
		profile: func() *PCRProtectionProfile {
			p := NewPCRProtectionProfile()
			p.RootBranch().
				AddPCRValue(tpm2.HashAlgorithmSHA256, 7, tpm2test.MakePCRValueFromEvents(tpm2.HashAlgorithmSHA256, "foo")).
				AddPCRValue(tpm2.HashAlgorithmSHA1, 8, tpm2test.MakePCRValueFromEvents(tpm2.HashAlgorithmSHA1, "bar"))
			return p
		}(),
		values: []tpm2.PCRValues{
			{
				tpm2.HashAlgorithmSHA1: {
					8: tpm2test.MakePCRValueFromEvents(tpm2.HashAlgorithmSHA1, "bar"),
				},
				tpm2.HashAlgorithmSHA256: {
					7: tpm2test.MakePCRValueFromEvents(tpm2.HashAlgorithmSHA256, "foo"),
				},
			},
		},
	})
}

func (s *pcrProfileSuite) TestSHA1(c *C) {
	// Verify that other PCR digest algorithms work
	s.testPCRProtectionProfile(c, &testPCRProtectionProfileData{
		alg: tpm2.HashAlgorithmSHA1,
		profile: func() *PCRProtectionProfile {
			p := NewPCRProtectionProfile()
			p.RootBranch().
				AddPCRValue(tpm2.HashAlgorithmSHA256, 7, tpm2test.MakePCRValueFromEvents(tpm2.HashAlgorithmSHA256, "foo")).
				AddPCRValue(tpm2.HashAlgorithmSHA256, 8, tpm2test.MakePCRValueFromEvents(tpm2.HashAlgorithmSHA256, "bar"))
			return p
		}(),
		values: []tpm2.PCRValues{
			{
				tpm2.HashAlgorithmSHA256: {
					7: tpm2test.MakePCRValueFromEvents(tpm2.HashAlgorithmSHA256, "foo"),
					8: tpm2test.MakePCRValueFromEvents(tpm2.HashAlgorithmSHA256, "bar"),
				},
			},
		},
	})
}

func (s *pcrProfileSuite) TestDeDuplicate(c *C) {
	// Verify that (A1 && B1) || (A1 && B1) is de-duplicated
	s.testPCRProtectionProfile(c, &testPCRProtectionProfileData{
		alg: tpm2.HashAlgorithmSHA256,
		profile: func() *PCRProtectionProfile {
			p := NewPCRProtectionProfile()
			p.RootBranch().
				AddBranchPoint().
				AddBranch().
				AddPCRValue(tpm2.HashAlgorithmSHA256, 7, tpm2test.MakePCRValueFromEvents(tpm2.HashAlgorithmSHA256, "foo")).
				AddPCRValue(tpm2.HashAlgorithmSHA256, 8, tpm2test.MakePCRValueFromEvents(tpm2.HashAlgorithmSHA256, "bar")).
				EndBranch().
				AddBranch().
				AddPCRValue(tpm2.HashAlgorithmSHA256, 7, tpm2test.MakePCRValueFromEvents(tpm2.HashAlgorithmSHA256, "foo")).
				AddPCRValue(tpm2.HashAlgorithmSHA256, 8, tpm2test.MakePCRValueFromEvents(tpm2.HashAlgorithmSHA256, "bar")).
				EndBranch().
				EndBranchPoint()
			return p
		}(),
		values: []tpm2.PCRValues{
			{
				tpm2.HashAlgorithmSHA256: {
					7: tpm2test.MakePCRValueFromEvents(tpm2.HashAlgorithmSHA256, "foo"),
					8: tpm2test.MakePCRValueFromEvents(tpm2.HashAlgorithmSHA256, "bar"),
				},
			},
		},
	})
}

func (s *pcrProfileSuite) TestEmptyProfileOR(c *C) {
	s.testPCRProtectionProfile(c, &testPCRProtectionProfileData{
		alg: tpm2.HashAlgorithmSHA256,
		profile: func() *PCRProtectionProfile {
			p := NewPCRProtectionProfile()
			p.RootBranch().
				AddPCRValue(tpm2.HashAlgorithmSHA256, 7, tpm2test.MakePCRValueFromEvents(tpm2.HashAlgorithmSHA256, "foo")).
				AddBranchPoint().
				EndBranchPoint().
				AddPCRValue(tpm2.HashAlgorithmSHA256, 8, tpm2test.MakePCRValueFromEvents(tpm2.HashAlgorithmSHA256, "bar"))
			return p
		}(),
		values: []tpm2.PCRValues{
			{
				tpm2.HashAlgorithmSHA256: {
					7: tpm2test.MakePCRValueFromEvents(tpm2.HashAlgorithmSHA256, "foo"),
					8: tpm2test.MakePCRValueFromEvents(tpm2.HashAlgorithmSHA256, "bar"),
				},
			},
		},
	})
}

func (s *pcrProfileSuite) TestProfileString(c *C) {
	profile := NewPCRProtectionProfile()
	profile.RootBranch().
		AddPCRValue(tpm2.HashAlgorithmSHA256, 7, make([]byte, tpm2.HashAlgorithmSHA256.Size())).
		AddPCRValue(tpm2.HashAlgorithmSHA256, 8, make([]byte, tpm2.HashAlgorithmSHA256.Size())).
		AddBranchPoint().
		AddBranch().
		ExtendPCR(tpm2.HashAlgorithmSHA256, 7, tpm2test.MakePCREventDigest(tpm2.HashAlgorithmSHA256, "foo1")).
		ExtendPCR(tpm2.HashAlgorithmSHA256, 8, tpm2test.MakePCREventDigest(tpm2.HashAlgorithmSHA256, "bar1")).
		EndBranch().
		AddBranch().
		ExtendPCR(tpm2.HashAlgorithmSHA256, 7, tpm2test.MakePCREventDigest(tpm2.HashAlgorithmSHA256, "bar1")).
		ExtendPCR(tpm2.HashAlgorithmSHA256, 8, tpm2test.MakePCREventDigest(tpm2.HashAlgorithmSHA256, "foo1")).
		EndBranch().
		EndBranchPoint().
		ExtendPCR(tpm2.HashAlgorithmSHA256, 7, tpm2test.MakePCREventDigest(tpm2.HashAlgorithmSHA256, "end")).
		AddPCRValueFromTPM(tpm2.HashAlgorithmSHA1, 0)

	expectedTpl := `
 AddPCRValue(TPM_ALG_SHA256, 7, %[1]x)
 AddPCRValue(TPM_ALG_SHA256, 8, %[1]x)
 BranchPoint(
   Branch 0 {
    ExtendPCR(TPM_ALG_SHA256, 7, %[2]x)
    ExtendPCR(TPM_ALG_SHA256, 8, %[3]x)
   }
   Branch 1 {
    ExtendPCR(TPM_ALG_SHA256, 7, %[3]x)
    ExtendPCR(TPM_ALG_SHA256, 8, %[2]x)
   }
 )
 ExtendPCR(TPM_ALG_SHA256, 7, %[4]x)
 AddPCRValueFromTPM(TPM_ALG_SHA1, 0)
`

	expected := fmt.Sprintf(expectedTpl,
		make([]byte, tpm2.HashAlgorithmSHA256.Size()),
		tpm2test.MakePCREventDigest(tpm2.HashAlgorithmSHA256, "foo1"),
		tpm2test.MakePCREventDigest(tpm2.HashAlgorithmSHA256, "bar1"),
		tpm2test.MakePCREventDigest(tpm2.HashAlgorithmSHA256, "end"))
	c.Check(profile.String(), Equals, expected)
}

func (s *pcrProfileSuite) TestModifyCompletedBranchPointFails1(c *C) {
	profile := NewPCRProtectionProfile()
	bp := profile.RootBranch().AddBranchPoint()
	c.Check(bp.AddBranch(), NotNil)
	c.Check(bp.EndBranchPoint(), Equals, profile.RootBranch())
	c.Check(bp.AddBranch(), NotNil)

	_, _, err := profile.ComputePCRDigests(nil, tpm2.HashAlgorithmSHA256)
	c.Check(err, ErrorMatches, `cannot compute PCR values because an error occurred when constructing the profile: cannot add a branch to a branch point that has already been terminated \(occurred at \/.*\/pcr_profile_test\.go:[[:digit:]]+\)`)
	c.Check(profile.String(), Equals, `
 BranchPoint(
   Branch 0 {
   }
 )
`)
}

func (s *pcrProfileSuite) TestModifyCompletedBranchPointFails2(c *C) {
	// Test that EndBranch terminates an in-progress branch point as well
	profile := NewPCRProtectionProfile()
	bp := profile.RootBranch().AddBranchPoint()
	b := bp.AddBranch()
	bp2 := b.AddBranchPoint()
	c.Check(b.EndBranch(), Equals, bp)
	c.Check(bp2.AddBranch(), NotNil)

	_, _, err := profile.ComputePCRDigests(nil, tpm2.HashAlgorithmSHA256)
	c.Check(err, ErrorMatches, `cannot compute PCR values because an error occurred when constructing the profile: cannot add a branch to a branch point that has already been terminated \(occurred at \/.*\/pcr_profile_test\.go:[[:digit:]]+\)`)
	c.Check(profile.String(), Equals, `
 BranchPoint(
   Branch 0 {
    BranchPoint(
    )
   }
 )
`)
}

func (s *pcrProfileSuite) TestModifyCompletedBranchPointFailsRecursiveMany(c *C) {
	profile := NewPCRProtectionProfile()
	bp := profile.RootBranch().AddBranchPoint()
	bp2 := bp.AddBranch().AddBranchPoint().AddBranch().AddBranchPoint().AddBranch().AddBranchPoint()
	c.Check(bp.EndBranchPoint(), Equals, profile.RootBranch())
	c.Check(bp2.AddBranch(), NotNil)

	_, _, err := profile.ComputePCRDigests(nil, tpm2.HashAlgorithmSHA256)
	c.Check(err, ErrorMatches, `cannot compute PCR values because an error occurred when constructing the profile: cannot add a branch to a branch point that has already been terminated \(occurred at \/.*\/pcr_profile_test\.go:[[:digit:]]+\)`)
	c.Check(profile.String(), Equals, `
 BranchPoint(
   Branch 0 {
    BranchPoint(
      Branch 0 {
       BranchPoint(
         Branch 0 {
          BranchPoint(
          )
         }
       )
      }
    )
   }
 )
`)
}

func (s *pcrProfileSuite) TestEndCompletedBranchPointFails(c *C) {
	profile := NewPCRProtectionProfile()
	bp := profile.RootBranch().AddBranchPoint()
	c.Check(bp.AddBranch(), NotNil)
	c.Check(bp.EndBranchPoint(), Equals, profile.RootBranch())
	c.Check(bp.EndBranchPoint(), Equals, profile.RootBranch())

	_, _, err := profile.ComputePCRDigests(nil, tpm2.HashAlgorithmSHA256)
	c.Check(err, ErrorMatches, `cannot compute PCR values because an error occurred when constructing the profile: cannot terminate a branch point more than once \(occurred at \/.*\/pcr_profile_test\.go:[[:digit:]]+\)`)
	c.Check(profile.String(), Equals, `
 BranchPoint(
   Branch 0 {
   }
 )
`)
}

func (s *pcrProfileSuite) TestModifyCompletedBranchFails1(c *C) {
	profile := NewPCRProtectionProfile()
	bp := profile.RootBranch().AddBranchPoint()
	b := bp.AddBranch()
	c.Check(b.EndBranch(), Equals, bp)
	c.Check(b.AddPCRValue(tpm2.HashAlgorithmSHA256, 0, make([]byte, 32)), Equals, b)

	_, _, err := profile.ComputePCRDigests(nil, tpm2.HashAlgorithmSHA256)
	c.Check(err, ErrorMatches, `cannot compute PCR values because an error occurred when constructing the profile: cannot modify branch that has already been terminated \(occurred at \/.*\/pcr_profile_test\.go:[[:digit:]]+\)`)
	c.Check(profile.String(), Equals, `
 BranchPoint(
   Branch 0 {
   }
 )
`)
}

func (s *pcrProfileSuite) TestModifyCompletedBranchFails2(c *C) {
	profile := NewPCRProtectionProfile()
	bp := profile.RootBranch().AddBranchPoint()
	b := bp.AddBranch()
	c.Check(b.EndBranch(), Equals, bp)
	c.Check(b.AddBranchPoint().AddBranch(), NotNil)

	_, _, err := profile.ComputePCRDigests(nil, tpm2.HashAlgorithmSHA256)
	c.Check(err, ErrorMatches, `cannot compute PCR values because an error occurred when constructing the profile: cannot modify branch that has already been terminated \(occurred at \/.*\/pcr_profile_test\.go:[[:digit:]]+\)`)
	c.Check(profile.String(), Equals, `
 BranchPoint(
   Branch 0 {
   }
 )
`)
}

func (s *pcrProfileSuite) TestModifyCompletedBranchFails3(c *C) {
	// Test that EndBranchPoint terminates sub-branches
	profile := NewPCRProtectionProfile()
	bp := profile.RootBranch().AddBranchPoint()
	b := bp.AddBranch()
	c.Check(bp.EndBranchPoint(), Equals, profile.RootBranch())
	c.Check(b.AddPCRValue(tpm2.HashAlgorithmSHA256, 0, make([]byte, 32)), Equals, b)

	_, _, err := profile.ComputePCRDigests(nil, tpm2.HashAlgorithmSHA256)
	c.Check(err, ErrorMatches, `cannot compute PCR values because an error occurred when constructing the profile: cannot modify branch that has already been terminated \(occurred at \/.*\/pcr_profile_test\.go:[[:digit:]]+\)`)
	c.Check(profile.String(), Equals, `
 BranchPoint(
   Branch 0 {
   }
 )
`)
}

func (s *pcrProfileSuite) TestModifyCompletedBranchFailsRecursiveMany(c *C) {
	profile := NewPCRProtectionProfile()
	bp := profile.RootBranch().AddBranchPoint()
	b := bp.AddBranch().AddBranchPoint().AddBranch().AddBranchPoint().AddBranch().AddBranchPoint().AddBranch()
	c.Check(bp.EndBranchPoint(), Equals, profile.RootBranch())
	c.Check(b.AddPCRValue(tpm2.HashAlgorithmSHA256, 0, make([]byte, 32)), Equals, b)

	_, _, err := profile.ComputePCRDigests(nil, tpm2.HashAlgorithmSHA256)
	c.Check(err, ErrorMatches, `cannot compute PCR values because an error occurred when constructing the profile: cannot modify branch that has already been terminated \(occurred at \/.*\/pcr_profile_test\.go:[[:digit:]]+\)`)
	c.Check(profile.String(), Equals, `
 BranchPoint(
   Branch 0 {
    BranchPoint(
      Branch 0 {
       BranchPoint(
         Branch 0 {
          BranchPoint(
            Branch 0 {
            }
          )
         }
       )
      }
    )
   }
 )
`)
}

func (s *pcrProfileSuite) TestInvalidAlg1(c *C) {
	profile := NewPCRProtectionProfile()
	c.Check(profile.RootBranch().AddPCRValue(tpm2.HashAlgorithmNull, 0, nil), Equals, profile.RootBranch())

	_, _, err := profile.ComputePCRDigests(nil, tpm2.HashAlgorithmSHA256)
	c.Check(err, ErrorMatches, `cannot compute PCR values because an error occurred when constructing the profile: invalid digest algorithm \(occurred at \/.*\/pcr_profile_test\.go:[[:digit:]]+\)`)
	c.Check(profile.String(), Equals, `
 AddPCRValue(TPM_ALG_NULL, 0, )
`)
}

func (s *pcrProfileSuite) TestInvalidAlg2(c *C) {
	profile := NewPCRProtectionProfile()
	c.Check(profile.RootBranch().ExtendPCR(tpm2.HashAlgorithmNull, 0, nil), Equals, profile.RootBranch())

	_, _, err := profile.ComputePCRDigests(nil, tpm2.HashAlgorithmSHA256)
	c.Check(err, ErrorMatches, `cannot compute PCR values because an error occurred when constructing the profile: invalid digest algorithm \(occurred at \/.*\/pcr_profile_test\.go:[[:digit:]]+\)`)
	c.Check(profile.String(), Equals, `
 ExtendPCR(TPM_ALG_NULL, 0, )
`)
}

func (s *pcrProfileSuite) TestInvalidPCR1(c *C) {
	profile := NewPCRProtectionProfile()
	c.Check(profile.RootBranch().AddPCRValue(tpm2.HashAlgorithmSHA256, -1, make([]byte, 32)), Equals, profile.RootBranch())

	_, _, err := profile.ComputePCRDigests(nil, tpm2.HashAlgorithmSHA256)
	c.Check(err, ErrorMatches, `cannot compute PCR values because an error occurred when constructing the profile: invalid PCR index \(occurred at \/.*\/pcr_profile_test\.go:[[:digit:]]+\)`)
	c.Check(profile.String(), Equals, `
 AddPCRValue(TPM_ALG_SHA256, -1, 0000000000000000000000000000000000000000000000000000000000000000)
`)
}

func (s *pcrProfileSuite) TestInvalidPCR2(c *C) {
	profile := NewPCRProtectionProfile()
	c.Check(profile.RootBranch().AddPCRValue(tpm2.HashAlgorithmSHA256, 2048, make([]byte, 32)), Equals, profile.RootBranch())

	_, _, err := profile.ComputePCRDigests(nil, tpm2.HashAlgorithmSHA256)
	c.Check(err, ErrorMatches, `cannot compute PCR values because an error occurred when constructing the profile: invalid PCR index \(occurred at \/.*\/pcr_profile_test\.go:[[:digit:]]+\)`)
	c.Check(profile.String(), Equals, `
 AddPCRValue(TPM_ALG_SHA256, 2048, 0000000000000000000000000000000000000000000000000000000000000000)
`)
}

func (s *pcrProfileSuite) TestInvalidDigest1(c *C) {
	profile := NewPCRProtectionProfile()
	c.Check(profile.RootBranch().AddPCRValue(tpm2.HashAlgorithmSHA256, 1, make([]byte, 20)), Equals, profile.RootBranch())

	_, _, err := profile.ComputePCRDigests(nil, tpm2.HashAlgorithmSHA256)
	c.Check(err, ErrorMatches, `cannot compute PCR values because an error occurred when constructing the profile: digest length is inconsistent with specified algorithm \(occurred at \/.*\/pcr_profile_test\.go:[[:digit:]]+\)`)
	c.Check(profile.String(), Equals, "\n")
}

func (s *pcrProfileSuite) TestInvalidDigest2(c *C) {
	profile := NewPCRProtectionProfile()
	c.Check(profile.RootBranch().ExtendPCR(tpm2.HashAlgorithmSHA256, 1, make([]byte, 20)), Equals, profile.RootBranch())

	_, _, err := profile.ComputePCRDigests(nil, tpm2.HashAlgorithmSHA256)
	c.Check(err, ErrorMatches, `cannot compute PCR values because an error occurred when constructing the profile: digest length is inconsistent with specified algorithm \(occurred at \/.*\/pcr_profile_test\.go:[[:digit:]]+\)`)
	c.Check(profile.String(), Equals, "\n")
}

func (s *pcrProfileSuite) TestTerminateRootBranchFails(c *C) {
	profile := NewPCRProtectionProfile()
	bp := profile.RootBranch().EndBranch()
	c.Check(bp, NotNil)
	c.Check(bp.EndBranchPoint(), NotNil)

	_, _, err := profile.ComputePCRDigests(nil, tpm2.HashAlgorithmSHA256)
	c.Check(err, ErrorMatches, `cannot compute PCR values because an error occurred when constructing the profile: cannot terminate the root branch \(occurred at \/.*\/pcr_profile_test\.go:[[:digit:]]+\)`)
}

func (s *pcrProfileSuite) TestLegacyAddProfileORPropagatesErrors1(c *C) {
	profile := NewPCRProtectionProfile()
	subProfile := NewPCRProtectionProfile()
	c.Check(subProfile.RootBranch().EndBranch(), NotNil)
	c.Check(profile.AddProfileOR(subProfile), Equals, profile)

	_, _, err := profile.ComputePCRDigests(nil, tpm2.HashAlgorithmSHA256)
	c.Check(err, ErrorMatches, `cannot compute PCR values because an error occurred when constructing the profile: cannot terminate the root branch \(occurred at \/.*\/pcr_profile_test\.go:[[:digit:]]+\)`)
	c.Check(profile.String(), Equals, `
 BranchPoint(
 )
`)
}

func (s *pcrProfileSuite) TestLegacyAddProfileORPropagatesErrors2(c *C) {
	profile := NewPCRProtectionProfile()
	subProfile := NewPCRProtectionProfile()
	c.Check(profile.AddProfileOR(subProfile), Equals, profile)
	c.Check(subProfile.AddPCRValue(tpm2.HashAlgorithmSHA256, 0, make([]byte, 32)), Equals, subProfile)

	_, _, err := profile.ComputePCRDigests(nil, tpm2.HashAlgorithmSHA256)
	c.Check(err, ErrorMatches, `cannot compute PCR values because an error occurred when constructing the profile: cannot modify branch that has already been terminated \(occurred at \/.*\/pcr_profile_test\.go:[[:digit:]]+\)`)
	c.Check(profile.String(), Equals, `
 BranchPoint(
   Branch 0 {
   }
 )
`)
}

func (s *pcrProfileSuite) TestMultipleFailures(c *C) {
	profile := NewPCRProtectionProfile()
	c.Check(profile.RootBranch().AddPCRValue(tpm2.HashAlgorithmNull, 0, nil), Equals, profile.RootBranch())
	c.Check(profile.RootBranch().EndBranch(), NotNil)

	_, _, err := profile.ComputePCRDigests(nil, tpm2.HashAlgorithmSHA256)
	c.Check(err, ErrorMatches, `cannot compute PCR values because an error occurred when constructing the profile: invalid digest algorithm \(occurred at \/.*\/pcr_profile_test\.go:[[:digit:]]+\)`)
	c.Check(profile.String(), Equals, `
 AddPCRValue(TPM_ALG_NULL, 0, )
`)
}

func (s *pcrProfileSuite) TestUnbalancedBranchesFails(c *C) {
	profile := NewPCRProtectionProfile()
	c.Check(profile.RootBranch().
		AddBranchPoint().
		AddBranch().
		AddPCRValue(tpm2.HashAlgorithmSHA256, 0, make([]byte, 32)).
		EndBranch().
		AddBranch().
		AddPCRValue(tpm2.HashAlgorithmSHA256, 1, make([]byte, 32)).
		EndBranch().
		EndBranchPoint(), Equals, profile.RootBranch())

	_, _, err := profile.ComputePCRDigests(nil, tpm2.HashAlgorithmSHA256)
	c.Check(err, ErrorMatches, `not all branches contain values for the same sets of PCRs`)
}

func (s *pcrProfileSuite) TestMarshalAndUnmarshal(c *C) {
	p := NewPCRProtectionProfile()
	p.RootBranch().
		AddBranchPoint(). // Begin (A1 || A2 || A3)
		AddBranch().      // Begin A1
		AddPCRValue(tpm2.HashAlgorithmSHA256, 7, tpm2test.MakePCRValueFromEvents(tpm2.HashAlgorithmSHA256, "foo")).
		EndBranch(). // End A1
		AddBranch(). // Begin A2
		AddPCRValue(tpm2.HashAlgorithmSHA256, 7, tpm2test.MakePCRValueFromEvents(tpm2.HashAlgorithmSHA256, "bar")).
		EndBranch(). // End A2
		AddBranch(). // Begin A3
		AddPCRValueFromTPM(tpm2.HashAlgorithmSHA256, 7).
		EndBranch().      // End A3
		EndBranchPoint(). // End (A1 || A2 || A3)
		AddBranchPoint(). // Begin (B1 || B2 || B3)
		AddBranch().      // Begin B1
		AddPCRValue(tpm2.HashAlgorithmSHA256, 8, tpm2test.MakePCRValueFromEvents(tpm2.HashAlgorithmSHA256, "bar")).
		EndBranch(). // End B1
		AddBranch(). // Begin B2
		AddPCRValue(tpm2.HashAlgorithmSHA256, 8, tpm2test.MakePCRValueFromEvents(tpm2.HashAlgorithmSHA256, "foo")).
		EndBranch(). // End B2
		AddBranch(). // Begin B3
		AddPCRValue(tpm2.HashAlgorithmSHA256, 8, make([]byte, 32)).
		ExtendPCR(tpm2.HashAlgorithmSHA256, 8, make([]byte, 32)).
		EndBranch().     // End B3
		EndBranchPoint() // End (B1 || B2 || B3)
	b, err := mu.MarshalToBytes(p)
	c.Assert(err, IsNil)
	c.Check(b, DeepEquals, testutil.DecodeHexString(c, "00000003"+
		"0020424816d020cf3d793ac021da47379bdf608080a83eb9364a7fbe0bdfa87111d7"+
		"0020a98b1d896c9383603b7923fffe230c9e4df24218eb84c90c5c758e63ce62843c"+
		"00200000000000000000000000000000000000000000000000000000000000000000"+
		"00000019"+
		"01050102000b00000007070102000b00000807070103000b00070706050102000b00000808070102000b00000008070102000b0000100804000b00001008070607"))

	var p2 *PCRProtectionProfile
	_, err = mu.UnmarshalFromBytes(b, &p2)
	c.Assert(err, IsNil)
	c.Check(p2.String(), Equals, `
 BranchPoint(
   Branch 0 {
    AddPCRValue(TPM_ALG_SHA256, 7, 424816d020cf3d793ac021da47379bdf608080a83eb9364a7fbe0bdfa87111d7)
   }
   Branch 1 {
    AddPCRValue(TPM_ALG_SHA256, 7, a98b1d896c9383603b7923fffe230c9e4df24218eb84c90c5c758e63ce62843c)
   }
   Branch 2 {
    AddPCRValueFromTPM(TPM_ALG_SHA256, 7)
   }
 )
 BranchPoint(
   Branch 0 {
    AddPCRValue(TPM_ALG_SHA256, 8, a98b1d896c9383603b7923fffe230c9e4df24218eb84c90c5c758e63ce62843c)
   }
   Branch 1 {
    AddPCRValue(TPM_ALG_SHA256, 8, 424816d020cf3d793ac021da47379bdf608080a83eb9364a7fbe0bdfa87111d7)
   }
   Branch 2 {
    AddPCRValue(TPM_ALG_SHA256, 8, 0000000000000000000000000000000000000000000000000000000000000000)
    ExtendPCR(TPM_ALG_SHA256, 8, 0000000000000000000000000000000000000000000000000000000000000000)
   }
 )
`)
}

func (s *pcrProfileSuite) TestUnmarshalDigestIndexOutOfRange(c *C) {
	b := testutil.DecodeHexString(c, "00000000000000030102000b0000100707")

	var p *PCRProtectionProfile
	_, err := mu.UnmarshalFromBytes(b, &p)
	c.Check(err, ErrorMatches, "cannot unmarshal argument whilst processing element of type "+
		"tpm2.PCRProtectionProfile: digest index \\(2\\) out of range for instruction 1")
}

func (s *pcrProfileSuite) TestUnmarshalMissingEndBranch(c *C) {
	b := testutil.DecodeHexString(c, "000000010014a5a5a5a5a5a5a5a5a5a5a5a5a5a5a5a5a5a5a5a5000000020102000400000007")

	var p *PCRProtectionProfile
	_, err := mu.UnmarshalFromBytes(b, &p)
	c.Check(err, ErrorMatches, "cannot unmarshal argument whilst processing element of type "+
		"tpm2.PCRProtectionProfile: missing EndBranch for root branch")
}

func (s *pcrProfileSuite) TestUnmarshalUnexpctedAddPCRValue(c *C) {
	b := testutil.DecodeHexString(c, "000000010014a5a5a5a5a5a5a5a5a5a5a5a5a5a5a5a5a5a5a5a5000000020200040000000707")

	var p *PCRProtectionProfile
	_, err := mu.UnmarshalFromBytes(b, &p)
	c.Check(err, ErrorMatches, "cannot unmarshal argument whilst processing element of type "+
		"tpm2.PCRProtectionProfile: unexpected AddPCRValue at instruction 0")
}

func (s *pcrProfileSuite) TestUnmarshalUnexpctedAddPCRValueFromTPM(c *C) {
	b := testutil.DecodeHexString(c, "0000000000000002030004000707")

	var p *PCRProtectionProfile
	_, err := mu.UnmarshalFromBytes(b, &p)
	c.Check(err, ErrorMatches, "cannot unmarshal argument whilst processing element of type "+
		"tpm2.PCRProtectionProfile: unexpected AddPCRValueFromTPM at instruction 0")
}

func (s *pcrProfileSuite) TestUnmarshalUnexpctedExtendPCR(c *C) {
	b := testutil.DecodeHexString(c, "000000010014a5a5a5a5a5a5a5a5a5a5a5a5a5a5a5a5a5a5a5a5000000020400040000000707")

	var p *PCRProtectionProfile
	_, err := mu.UnmarshalFromBytes(b, &p)
	c.Check(err, ErrorMatches, "cannot unmarshal argument whilst processing element of type "+
		"tpm2.PCRProtectionProfile: unexpected ExtendPCR at instruction 0")
}

func (s *pcrProfileSuite) TestUnmarshalUnexpctedBeginBranchPoint(c *C) {
	b := testutil.DecodeHexString(c, "00000000000000020507")

	var p *PCRProtectionProfile
	_, err := mu.UnmarshalFromBytes(b, &p)
	c.Check(err, ErrorMatches, "cannot unmarshal argument whilst processing element of type "+
		"tpm2.PCRProtectionProfile: unexpected BeginBranchPoint at instruction 0")
}

func (s *pcrProfileSuite) TestUnmarshalUnexpctedEndBranchPoint(c *C) {
	b := testutil.DecodeHexString(c, "0000000000000003010607")

	var p *PCRProtectionProfile
	_, err := mu.UnmarshalFromBytes(b, &p)
	c.Check(err, ErrorMatches, "cannot unmarshal argument whilst processing element of type "+
		"tpm2.PCRProtectionProfile: unexpected EndBranchPoint at instruction 1")
}

func (s *pcrProfileSuite) TestUnmarshalUnexpctedEndBranch1(c *C) {
	b := testutil.DecodeHexString(c, "000000000000000401070506")

	var p *PCRProtectionProfile
	_, err := mu.UnmarshalFromBytes(b, &p)
	c.Check(err, ErrorMatches, "cannot unmarshal argument whilst processing element of type "+
		"tpm2.PCRProtectionProfile: unexpected EndBranch for root branch at instruction 1")
}

func (s *pcrProfileSuite) TestUnmarshalUnexpctedEndBranch2(c *C) {
	b := testutil.DecodeHexString(c, "00000000000000050105070607")

	var p *PCRProtectionProfile
	_, err := mu.UnmarshalFromBytes(b, &p)
	c.Check(err, ErrorMatches, "cannot unmarshal argument whilst processing element of type "+
		"tpm2.PCRProtectionProfile: unexpected EndBranch at instruction 2")
}

type pcrProfileTPMSuite struct {
	tpm2test.TPMTest
}

func (s *pcrProfileTPMSuite) SetUpSuite(c *C) {
	s.TPMFeatures = tpm2test.TPMFeaturePCR | tpm2test.TPMFeatureNV
}

var _ = Suite(&pcrProfileTPMSuite{})

func (s *pcrProfileTPMSuite) TestAddValueFromTPM(c *C) {
	_, err := s.TPM().PCREvent(s.TPM().PCRHandleContext(23), []byte("foo"), nil)
	c.Check(err, IsNil)

	_, values, err := s.TPM().PCRRead(tpm2.PCRSelectionList{{Hash: tpm2.HashAlgorithmSHA256, Select: []int{23}}})
	c.Assert(err, IsNil)

	p := NewPCRProtectionProfile().AddPCRValueFromTPM(tpm2.HashAlgorithmSHA256, 23)
	pcrs, digests, err := p.ComputePCRDigests(s.TPM().TPMContext, tpm2.HashAlgorithmSHA256)
	c.Check(err, IsNil)
	c.Check(pcrs.Equal(tpm2.PCRSelectionList{{Hash: tpm2.HashAlgorithmSHA256, Select: []int{23}}}), testutil.IsTrue)
	c.Check(digests, HasLen, 1)

	expectedDigest, _ := util.ComputePCRDigest(tpm2.HashAlgorithmSHA256, tpm2.PCRSelectionList{{Hash: tpm2.HashAlgorithmSHA256, Select: []int{23}}}, values)
	c.Check(digests[0], DeepEquals, expectedDigest)
}<|MERGE_RESOLUTION|>--- conflicted
+++ resolved
@@ -23,11 +23,7 @@
 	"fmt"
 
 	"github.com/canonical/go-tpm2"
-<<<<<<< HEAD
 	"github.com/canonical/go-tpm2/mu"
-	tpm2_testutil "github.com/canonical/go-tpm2/testutil"
-=======
->>>>>>> bd630d17
 	"github.com/canonical/go-tpm2/util"
 
 	. "gopkg.in/check.v1"
@@ -1007,7 +1003,7 @@
 
 	var p *PCRProtectionProfile
 	_, err := mu.UnmarshalFromBytes(b, &p)
-	c.Check(err, ErrorMatches, "cannot unmarshal argument whilst processing element of type "+
+	c.Check(err, ErrorMatches, "cannot unmarshal argument 0 whilst processing element of type "+
 		"tpm2.PCRProtectionProfile: digest index \\(2\\) out of range for instruction 1")
 }
 
@@ -1016,7 +1012,7 @@
 
 	var p *PCRProtectionProfile
 	_, err := mu.UnmarshalFromBytes(b, &p)
-	c.Check(err, ErrorMatches, "cannot unmarshal argument whilst processing element of type "+
+	c.Check(err, ErrorMatches, "cannot unmarshal argument 0 whilst processing element of type "+
 		"tpm2.PCRProtectionProfile: missing EndBranch for root branch")
 }
 
@@ -1025,7 +1021,7 @@
 
 	var p *PCRProtectionProfile
 	_, err := mu.UnmarshalFromBytes(b, &p)
-	c.Check(err, ErrorMatches, "cannot unmarshal argument whilst processing element of type "+
+	c.Check(err, ErrorMatches, "cannot unmarshal argument 0 whilst processing element of type "+
 		"tpm2.PCRProtectionProfile: unexpected AddPCRValue at instruction 0")
 }
 
@@ -1034,7 +1030,7 @@
 
 	var p *PCRProtectionProfile
 	_, err := mu.UnmarshalFromBytes(b, &p)
-	c.Check(err, ErrorMatches, "cannot unmarshal argument whilst processing element of type "+
+	c.Check(err, ErrorMatches, "cannot unmarshal argument 0 whilst processing element of type "+
 		"tpm2.PCRProtectionProfile: unexpected AddPCRValueFromTPM at instruction 0")
 }
 
@@ -1043,7 +1039,7 @@
 
 	var p *PCRProtectionProfile
 	_, err := mu.UnmarshalFromBytes(b, &p)
-	c.Check(err, ErrorMatches, "cannot unmarshal argument whilst processing element of type "+
+	c.Check(err, ErrorMatches, "cannot unmarshal argument 0 whilst processing element of type "+
 		"tpm2.PCRProtectionProfile: unexpected ExtendPCR at instruction 0")
 }
 
@@ -1052,7 +1048,7 @@
 
 	var p *PCRProtectionProfile
 	_, err := mu.UnmarshalFromBytes(b, &p)
-	c.Check(err, ErrorMatches, "cannot unmarshal argument whilst processing element of type "+
+	c.Check(err, ErrorMatches, "cannot unmarshal argument 0 whilst processing element of type "+
 		"tpm2.PCRProtectionProfile: unexpected BeginBranchPoint at instruction 0")
 }
 
@@ -1061,7 +1057,7 @@
 
 	var p *PCRProtectionProfile
 	_, err := mu.UnmarshalFromBytes(b, &p)
-	c.Check(err, ErrorMatches, "cannot unmarshal argument whilst processing element of type "+
+	c.Check(err, ErrorMatches, "cannot unmarshal argument 0 whilst processing element of type "+
 		"tpm2.PCRProtectionProfile: unexpected EndBranchPoint at instruction 1")
 }
 
@@ -1070,7 +1066,7 @@
 
 	var p *PCRProtectionProfile
 	_, err := mu.UnmarshalFromBytes(b, &p)
-	c.Check(err, ErrorMatches, "cannot unmarshal argument whilst processing element of type "+
+	c.Check(err, ErrorMatches, "cannot unmarshal argument 0 whilst processing element of type "+
 		"tpm2.PCRProtectionProfile: unexpected EndBranch for root branch at instruction 1")
 }
 
@@ -1079,7 +1075,7 @@
 
 	var p *PCRProtectionProfile
 	_, err := mu.UnmarshalFromBytes(b, &p)
-	c.Check(err, ErrorMatches, "cannot unmarshal argument whilst processing element of type "+
+	c.Check(err, ErrorMatches, "cannot unmarshal argument 0 whilst processing element of type "+
 		"tpm2.PCRProtectionProfile: unexpected EndBranch at instruction 2")
 }
 

// -*- Mode: Go; indent-tabs-mode: t -*-

/*
 * Copyright (C) 2019 Canonical Ltd
 *
 * This program is free software: you can redistribute it and/or modify
 * it under the terms of the GNU General Public License version 3 as
 * published by the Free Software Foundation.
 *
 * This program is distributed in the hope that it will be useful,
 * but WITHOUT ANY WARRANTY; without even the implied warranty of
 * MERCHANTABILITY or FITNESS FOR A PARTICULAR PURPOSE.  See the
 * GNU General Public License for more details.
 *
 * You should have received a copy of the GNU General Public License
 * along with this program.  If not, see <http://www.gnu.org/licenses/>.
 *
 */

package secboot

import (
	"bufio"
	"bytes"
	"crypto/x509"
	"encoding/asn1"
	"encoding/binary"
	"errors"
	"fmt"
	"io"
	"io/ioutil"
	"os"
	"os/exec"
	"path/filepath"
	"strings"

	"github.com/canonical/go-tpm2"
	"github.com/chrisccoulson/tcglog-parser"
<<<<<<< HEAD
	"github.com/snapcore/secboot/internal/pe"
=======
	"github.com/snapcore/secboot/internal/pe1.14"
>>>>>>> ca3c40df
	"github.com/snapcore/snapd/osutil"

	"golang.org/x/xerrors"

	"go.mozilla.org/pkcs7"
)

const (
	kekName     = "KEK"        // Unicode variable name for the EFI KEK database
	dbName      = "db"         // Unicode variable name for the EFI authorized signature database
	dbxName     = "dbx"        // Unicode variable name for the EFI forbidden signature database
	sbStateName = "SecureBoot" // Unicode variable name for the EFI secure boot configuration (enabled/disabled)

	mokListName    = "MokList"    // Unicode variable name for the shim MOK database
	mokSbStateName = "MokSBState" // Unicode variable name for the shim secure boot configuration (validation enabled/disabled)
	shimName       = "Shim"       // Unicode variable name used for recording events when shim's vendor certificate is used for verification

	kekFilename     = "KEK-8be4df61-93ca-11d2-aa0d-00e098032b8c"       // Filename in efivarfs for accessing the KEK database
	dbFilename      = "db-d719b2cb-3d3a-4596-a3bc-dad00e67656f"        // Filename in efivarfs for accessing the EFI authorized signature database
	dbxFilename     = "dbx-d719b2cb-3d3a-4596-a3bc-dad00e67656f"       // Filename in efivarfs for accessing the EFI forbidden signature database
	mokListFilename = "MokListRT-605dab50-e046-4300-abb6-3dd810dd8b23" // Filename in efivarfs for accessing a runtime copy of the shim MOK database

	uefiDriverPCR = 2 // UEFI Drivers and UEFI Applications PCR
	secureBootPCR = 7 // Secure Boot Policy Measurements PCR

	certTableIndex = 4 // Index of the Certificate Table entry in the Data Directory of a PE image optional header

	returningFromEfiApplicationEvent = "Returning from EFI Application from Boot Option" // EV_EFI_ACTION index 2: "Attempt to execute code from Boot Option was unsuccessful"

	sbKeySyncExe = "sbkeysync"

	winCertTypePKCSSignedData uint16 = 0x0002 // WIN_CERT_TYPE_PKCS_SIGNED_DATA
	winCertTypeEfiGuid        uint16 = 0x0EF1 // WIN_CERT_TYPE_EFI_GUID
)

var (
	shimGuid                     = tcglog.NewEFIGUID(0x605dab50, 0xe046, 0x4300, 0xabb6, [...]uint8{0x3d, 0xd8, 0x10, 0xdd, 0x8b, 0x23}) // SHIM_LOCK_GUID
	efiGlobalVariableGuid        = tcglog.NewEFIGUID(0x8be4df61, 0x93ca, 0x11d2, 0xaa0d, [...]uint8{0x00, 0xe0, 0x98, 0x03, 0x2b, 0x8c}) // EFI_GLOBAL_VARIABLE
	efiImageSecurityDatabaseGuid = tcglog.NewEFIGUID(0xd719b2cb, 0x3d3a, 0x4596, 0xa3bc, [...]uint8{0xda, 0xd0, 0x0e, 0x67, 0x65, 0x6f}) // EFI_IMAGE_SECURITY_DATABASE_GUID

	efiCertX509Guid      = tcglog.NewEFIGUID(0xa5c059a1, 0x94e4, 0x4aa7, 0x87b5, [...]uint8{0xab, 0x15, 0x5c, 0x2b, 0xf0, 0x72}) // EFI_CERT_X509_GUID
	efiCertTypePkcs7Guid = tcglog.NewEFIGUID(0x4aafd29d, 0x68df, 0x49ee, 0x8aa9, [...]uint8{0x34, 0x7d, 0x37, 0x56, 0x65, 0xa7}) // EFI_CERT_TYPE_PKCS7_GUID

	oidSha256 = asn1.ObjectIdentifier{2, 16, 840, 1, 101, 3, 4, 2, 1}

	efivarsPath = "/sys/firmware/efi/efivars" // Default mount point for efivarfs
)

type winCertificate interface {
	wCertificateType() uint16
}

// winCertificateUefiGuid corresponds to the WIN_CERTIFICATE_UEFI_GUID type.
type winCertificateUefiGuid struct {
	CertType tcglog.EFIGUID // CertType
	Data     []byte         // CertData
}

func (c *winCertificateUefiGuid) wCertificateType() uint16 {
	return winCertTypeEfiGuid
}

type winCertificateAuthenticode struct {
	Data []byte
}

func (c *winCertificateAuthenticode) wCertificateType() uint16 {
	return winCertTypePKCSSignedData
}

// decodeWinCertificate decodes the WIN_CERTIFICATE implementation from r. Currently supported types are WIN_CERT_TYPE_PKCS_SIGNED_DATA
// and WIN_CERT_TYPE_EFI_GUID.
func decodeWinCertificate(r io.Reader) (cert winCertificate, length int, err error) {
	var hdr struct {
		Length          uint32
		Revision        uint16
		CertificateType uint16
	}
	if err := binary.Read(r, binary.LittleEndian, &hdr); err != nil {
		return nil, 0, xerrors.Errorf("cannot read WIN_CERTIFICATE header fields: %w", err)
	}
	if hdr.Revision != 0x200 {
		return nil, 0, fmt.Errorf("invalid wRevision value (0x%04x)", hdr.Revision)
	}

	switch hdr.CertificateType {
	case winCertTypePKCSSignedData:
		out := &winCertificateAuthenticode{}
		out.Data = make([]byte, int(hdr.Length)-binary.Size(hdr))
		if _, err := io.ReadFull(r, out.Data); err != nil {
			return nil, 0, xerrors.Errorf("cannot read WIN_CERTIFICATE.bCertificate: %w", err)
		}
		return out, int(hdr.Length), nil
	case winCertTypeEfiGuid:
		out := &winCertificateUefiGuid{}
		if err := binary.Read(r, binary.LittleEndian, &out.CertType); err != nil {
			return nil, 0, xerrors.Errorf("cannot read WIN_CERTIFICATE_UEFI_GUID.CertType: %w", err)
		}
		out.Data = make([]byte, int(hdr.Length)-binary.Size(hdr)-binary.Size(out.CertType))
		if _, err := io.ReadFull(r, out.Data); err != nil {
			return nil, 0, xerrors.Errorf("cannot read WIN_CERTIFICATE_UEFI_GUID.CertData: %w", err)
		}
		return out, int(hdr.Length), nil
	default:
		return nil, 0, fmt.Errorf("cannot decode unrecognized type (0x%04x)", hdr.CertificateType)
	}
}

// readShimVendorCert obtains the DER encoded built-in vendor certificate from the shim executable accessed via r.
func readShimVendorCert(r io.ReaderAt) ([]byte, error) {
	pefile, err := pe.NewFile(r)
	if err != nil {
		return nil, xerrors.Errorf("cannot decode PE binary: %w", err)
	}

	// Shim's vendor certificate is in the .vendor_cert section.
	section := pefile.Section(".vendor_cert")
	if section == nil {
		return nil, errors.New("missing .vendor_cert section")
	}

	// Shim's .vendor_cert section starts with a cert_table struct (see shim.c in the shim source)
	sr := io.NewSectionReader(section, 0, 16)

	// Read vendor_cert_size field
	var certSize uint32
	if err := binary.Read(sr, binary.LittleEndian, &certSize); err != nil {
		return nil, xerrors.Errorf("cannot read vendor cert size: %w", err)
	}

	// A size of zero is valid
	if certSize == 0 {
		return nil, nil
	}

	// Skip vendor_dbx_size
	sr.Seek(4, io.SeekCurrent)

	// Read vendor_cert_offset
	var certOffset uint32
	if err := binary.Read(sr, binary.LittleEndian, &certOffset); err != nil {
		return nil, xerrors.Errorf("cannot read vendor cert offset: %w", err)
	}

	sr = io.NewSectionReader(section, int64(certOffset), int64(certSize))
	certData, err := ioutil.ReadAll(sr)
	if err != nil {
		return nil, xerrors.Errorf("cannot read vendor cert data: %w", err)
	}

	return certData, nil
}

// secureBootDbIterator provides a mechanism to iterate over a set of EFI_SIGNATURE_LIST entries in a EFI signature database.
type secureBootDbIterator struct {
	r io.ReadSeeker
}

// nextSignatureList returns the SignatureType, SignatureHeader and EFI_SIGNATURE_DATA entries associated with the next
// EFI_SIGNATURE_LIST.
func (d *secureBootDbIterator) nextSignatureList() (*tcglog.EFIGUID, []byte, [][]byte, error) {
	start, _ := d.r.Seek(0, io.SeekCurrent)

	// Decode EFI_SIGNATURE_LIST.SignatureType
	var signatureType tcglog.EFIGUID
	if err := binary.Read(d.r, binary.LittleEndian, &signatureType); err != nil {
		if err == io.EOF {
			return nil, nil, nil, err
		}
		return nil, nil, nil, xerrors.Errorf("cannot read EFI_SIGNATURE_LIST.SignatureType: %w", err)
	}

	// Decode EFI_SIGNATURE_LIST.SignatureListSize, which indicates the size of the entire EFI_SIGNATURE_LIST,
	// including all of the EFI_SIGNATURE_DATA entries.
	var signatureListSize uint32
	if err := binary.Read(d.r, binary.LittleEndian, &signatureListSize); err != nil {
		return nil, nil, nil, xerrors.Errorf("cannot read EFI_SIGNATURE_LIST.SignatureListSize: %w", err)
	}

	// Decode EFI_SIGNATURE_LIST.SignatureHeaderSize, which indicates the size of the optional header data between
	// the core EFI_SIGNATURE_LIST fields and the EFI_SIGNATURE_DATA entries.
	// Always zero for the signature types we care about.
	var signatureHeaderSize uint32
	if err := binary.Read(d.r, binary.LittleEndian, &signatureHeaderSize); err != nil {
		return nil, nil, nil, xerrors.Errorf("cannot read EFI_SIGNATURE_LIST.SignatureHeaderSize: %w", err)
	}

	// Decode EFI_SIGNATURE_LIST.SignatureSize, which indicates the size of each EFI_SIGNATURE_DATA entry.
	var signatureSize uint32
	if err := binary.Read(d.r, binary.LittleEndian, &signatureSize); err != nil {
		return nil, nil, nil, xerrors.Errorf("cannot read EFI_SIGNATURE_LIST.SignatureSize: %w", err)
	}
	if signatureSize == 0 {
		return nil, nil, nil, errors.New("EFI_SIGNATURE_LIST.SignatureSize is zero")
	}

	signatureHeader := make([]byte, signatureHeaderSize)
	if _, err := io.ReadFull(d.r, signatureHeader); err != nil {
		return nil, nil, nil, xerrors.Errorf("cannot read EFI_SIGNATURE_LIST.SignatureHeader: %w", err)
	}

	// Calculate the number of EFI_SIGNATURE_DATA entries
	endOfHeader, _ := d.r.Seek(0, io.SeekCurrent)
	signatureDataSize := int64(signatureListSize) - endOfHeader + start
	if signatureDataSize%int64(signatureSize) != 0 {
		return nil, nil, nil, errors.New("EFI_SIGNATURE_LIST has inconsistent SignatureListSIze, SignatureHeaderSize and SignatureSize fields")
	}
	numOfSignatures := signatureDataSize / int64(signatureSize)

	var signatures [][]byte

	// Iterate over each EFI_SIGNATURE_DATA entry
	for i := int64(0); i < numOfSignatures; i++ {
		signature := make([]byte, signatureSize)
		if _, err := io.ReadFull(d.r, signature); err != nil {
			return nil, nil, nil, xerrors.Errorf("cannot read EFI_SIGNATURE_DATA entry at index %d: %w", i, err)
		}
		signatures = append(signatures, signature)
	}

	return &signatureType, signatureHeader, signatures, nil
}

// efiSignatureData corresponds to a EFI_SIGNATURE_DATA entry from a secure boot database, with the inclusion of the SignatureType
// field of the EFI_SIGNATURE_LIST that the the signature was obtained from.
type efiSignatureData struct {
	signatureType tcglog.EFIGUID
	owner         tcglog.EFIGUID
	data          []byte
}

func (e *efiSignatureData) encode(buf io.Writer) error {
	if err := binary.Write(buf, binary.LittleEndian, e.owner); err != nil {
		return fmt.Errorf("cannot write signature owner: %v", err)
	}
	if _, err := buf.Write(e.data); err != nil {
		return fmt.Errorf("cannot write signature data: %v", err)
	}
	return nil
}

// decodeSecureBootDb parses a EFI signature database from r and returns a list of efiSignatureData structures corresponding to
// all of the EFI_SIGNATURE_DATA entries.
func decodeSecureBootDb(r io.ReadSeeker) ([]*efiSignatureData, error) {
	var out []*efiSignatureData

	iter := &secureBootDbIterator{r}
	for i := 0; ; i++ {
		sigType, _, sigs, err := iter.nextSignatureList()
		if err != nil {
			if err == io.EOF {
				break
			}
			return nil, xerrors.Errorf("cannot obtain signature list at %d: %w", i, err)
		}

		for j, sig := range sigs {
			sr := bytes.NewReader(sig)

			// Decode EFI_SIGNATURE_DATA.SignatureOwner
			var signatureOwner tcglog.EFIGUID
			if err := binary.Read(sr, binary.LittleEndian, &signatureOwner); err != nil {
				return nil, xerrors.Errorf("cannot decode EFI_SIGNATURE_DATA.SignatureOwner for signature at index %d in list index %d: %w", j, i, err)
			}

			data, err := ioutil.ReadAll(sr)
			if err != nil {
				return nil, xerrors.Errorf("cannot obtain EFI_SIGNATURE_DATA.SignatureData for signature at index %d in list index %d: %w", j, i, err)
			}

			out = append(out, &efiSignatureData{signatureType: *sigType, owner: signatureOwner, data: data})
		}
	}

	return out, nil
}

// computeDbUpdate appends the EFI signature database update supplied via update to the signature database supplied via orig, filtering
// out EFI_SIGNATURE_DATA entries that are already in orig and then returning the result.
func computeDbUpdate(orig io.ReaderAt, update io.ReadSeeker) ([]byte, error) {
	// Skip over EFI_VARIABLE_AUTHENTICATION_2.TimeStamp
	update.Seek(16, io.SeekCurrent)

	var cert *winCertificateUefiGuid
	if c, _, err := decodeWinCertificate(update); err != nil {
		return nil, xerrors.Errorf("cannot decode EFI_VARIABLE_AUTHENTICATION_2.AuthInfo field from update: %w", err)
	} else if c.wCertificateType() != winCertTypeEfiGuid {
		return nil, fmt.Errorf("update has invalid EFI_VARIABLE_AUTHENTICATION_2.AuthInfo.Hdr.wCertificateType (0x%04x)", c.wCertificateType())
	} else {
		cert = c.(*winCertificateUefiGuid)
	}

	if cert.CertType != *efiCertTypePkcs7Guid {
		return nil, fmt.Errorf("update has invalid value for EFI_VARIABLE_AUTHENTICATION_2.AuthInfo.CertType (%s)", &cert.CertType)
	}

	filteredUpdate := new(bytes.Buffer)

	updateIter := &secureBootDbIterator{update}
	for i := 0; ; i++ {
		updateSigType, updateSigHeader, updateSigs, err := updateIter.nextSignatureList()
		if err != nil {
			if err == io.EOF {
				break
			}
			return nil, xerrors.Errorf("cannot obtain signature list from update at index %d: %w", i, err)
		}

		var newSigs bytes.Buffer
		var updateSigSize int

		for _, updateSig := range updateSigs {
			isNewSig := true

			iter := &secureBootDbIterator{io.NewSectionReader(orig, 0, (1<<63)-1)}
			for j := 0; ; j++ {
				sigType, _, sigs, err := iter.nextSignatureList()
				if err != nil {
					if err == io.EOF {
						break
					}
					return nil, xerrors.Errorf("cannot obtain signature list from target at index %d: %w", j, err)
				}
				if *sigType != *updateSigType {
					// EFI_SIGNATURE_LIST.SignatureType doesn't match
					continue
				}
				for _, sig := range sigs {
					if bytes.Equal(sig, updateSig) {
						isNewSig = false
						break
					}
				}
				if !isNewSig {
					break
				}
			}

			if isNewSig {
				updateSigSize = len(updateSig)
				if _, err := newSigs.Write(updateSig); err != nil {
					return nil, xerrors.Errorf("cannot write new signature to temporary buffer: %w", err)
				}
			}
		}

		if newSigs.Len() == 0 {
			continue
		}

		// This EFI_SIGNATURE_LIST has new signatures, so encode them to filteredSrc

		// Encode EFI_SIGNATURE_LIST.SignatureType
		if err := binary.Write(filteredUpdate, binary.LittleEndian, updateSigType); err != nil {
			return nil, xerrors.Errorf("cannot encode new EFI_SIGNATURE_LIST.SignatureType: %w", err)
		}

		// Calculate and encode EFI_SIGNATURE_LIST.SignatureListSize. This includes EFI_SIGNATURE_LIST.SignatureType (16 bytes),
		// EFI_SIGNATURE_LIST.SignatureListSize (4 bytes), EFI_SIGNATURE_LIST.SignatureHeaderSize (4 bytes),
		// EFI_SIGNATURE_LIST.SignatureSize (4 bytes), EFI_SIGNATURE_LIST.SignatureHeader and EFI_SIGNATURE_LIST.Signatures.
		signatureListSize := uint32(binary.Size(tcglog.EFIGUID{})) + 12 + uint32(len(updateSigHeader)) + uint32(newSigs.Len())
		if err := binary.Write(filteredUpdate, binary.LittleEndian, uint32(signatureListSize)); err != nil {
			return nil, xerrors.Errorf("cannot write new EFI_SIGNATURE_LIST.SignatureListSize: %w", err)
		}

		// Encode EFI_SIGNATURE_LIST.SignatureHeaderSize
		if err := binary.Write(filteredUpdate, binary.LittleEndian, uint32(len(updateSigHeader))); err != nil {
			return nil, xerrors.Errorf("cannot write new EFI_SIGNATURE_LIST.SignatureHeaderSize: %w", err)
		}

		// Encode EFI_SIGNATURE_LIST.SignatureSize
		if err := binary.Write(filteredUpdate, binary.LittleEndian, uint32(updateSigSize)); err != nil {
			return nil, xerrors.Errorf("cannot write new EFI_SIGNATURE_LIST.SignatureSize: %w", err)
		}

		// Write EFI_SIGNATURE_LIST.SignatureHeader
		if _, err := filteredUpdate.Write(updateSigHeader); err != nil {
			return nil, xerrors.Errorf("cannot write new EFI_SIGNATURE_LIST.SignatureHeader: %w", err)
		}

		// Write the saved EFI_SIGNATURE_DATA entries for this list
		if _, err := filteredUpdate.ReadFrom(&newSigs); err != nil {
			return nil, xerrors.Errorf("cannot write new EFI_SIGNATURE_DATA entries: %w", err)
		}
	}

	res := new(bytes.Buffer)

	if _, err := res.ReadFrom(io.NewSectionReader(orig, 0, (1<<63)-1)); err != nil {
		return nil, xerrors.Errorf("cannot write original database to target: %w", err)
	}
	if _, err := res.ReadFrom(filteredUpdate); err != nil {
		return nil, xerrors.Errorf("cannot write filtered update to target: %w", err)
	}

	return res.Bytes(), nil
}

// secureBootDbUpdate corresponds to an on-disk EFI signature database update.
type secureBootDbUpdate struct {
	db   string
	path string
}

// buildSignatureDbUpdateList builds a list of EFI signature database updates that will be applied by sbkeysync when executed with
// the provided key stores.
func buildSignatureDbUpdateList(keystores []string) ([]*secureBootDbUpdate, error) {
	if len(keystores) == 0 {
		// Nothing to do
		return nil, nil
	}

	// Run sbkeysync in dry run mode to build a list of updates it will try to append. It will only try to append an update that
	// contains keys which don't currently exist in the firmware database.
	// FIXME: This isn't a guarantee that the update is actually applicable because it could fail a signature check. We should
	// probably filter updates out if they obviously won't apply.
	var updates []*secureBootDbUpdate

	sbKeySync, err := exec.LookPath(sbKeySyncExe)
	if err != nil {
		return nil, xerrors.Errorf("lookup failed %s: %w", sbKeySyncExe, err)
	}

	args := []string{"--dry-run", "--verbose", "--no-default-keystores", "--efivars-path", efivarsPath}
	for _, ks := range keystores {
		args = append(args, "--keystore", ks)
	}

	out, err := osutil.StreamCommand(sbKeySync, args...)
	if err != nil {
		return nil, xerrors.Errorf("cannot execute command: %v", err)
	}

	scanner := bufio.NewScanner(out)
	seenNewKeysHeader := false
	for scanner.Scan() {
		line := scanner.Text()
		if line == "New keys in filesystem:" {
			seenNewKeysHeader = true
			continue
		}
		if !seenNewKeysHeader {
			continue
		}
		line = strings.TrimSpace(line)
		for _, ks := range keystores {
			rel, err := filepath.Rel(ks, line)
			if err != nil {
				continue
			}
			if strings.HasPrefix("..", rel) {
				continue
			}
			updates = append(updates, &secureBootDbUpdate{db: filepath.Dir(rel), path: line})
		}
	}

	return updates, nil
}

// secureBootVerificationEvent corresponds to a EV_EFI_VARIABLE_AUTHORITY event and associated image load event
// (EV_EFI_BOOT_SERVICES_DRIVER, EV_EFI_RUNTIME_SERVICES_DRIVER or EV_EFI_BOOT_SERVICES_APPLICATION).
type secureBootVerificationEvent struct {
	event          *tcglog.Event
	imageLoadEvent *tcglog.Event
}

// identifyInitialOSLaunchVerificationEvent finds the secure boot verification event associated with the verification of the initial
// OS EFI image.
func identifyInitialOSLaunchVerificationEvent(events []*tcglog.Event) (*secureBootVerificationEvent, error) {
	var lastEvent *tcglog.Event
	var lastEventImageLoadEvent *tcglog.Event
	seenInitialOSLaunchVerificationEvent := false

Loop:
	for _, e := range events {
		switch e.PCRIndex {
		case uefiDriverPCR:
			if e.EventType != tcglog.EventTypeEFIBootServicesDriver && e.EventType != tcglog.EventTypeEFIRuntimeServicesDriver {
				continue
			}
			if lastEvent == nil {
				// Drivers can be launched without verification in some circumstances (eg, if loaded from a firmware volume)
				continue
			}
			if lastEventImageLoadEvent != nil {
				continue
			}
			lastEventImageLoadEvent = e
		case bootManagerCodePCR:
			if e.EventType != tcglog.EventTypeEFIBootServicesApplication {
				continue
			}
			if lastEvent == nil {
				return nil, errors.New("boot manager image load event occurred without a preceding verification event")
			}
			seenInitialOSLaunchVerificationEvent = true
			if lastEventImageLoadEvent == nil {
				lastEventImageLoadEvent = e
			}
			break Loop
		case secureBootPCR:
			if e.EventType != tcglog.EventTypeEFIVariableAuthority {
				continue
			}
			lastEvent = e
			lastEventImageLoadEvent = nil
		}
	}

	if !seenInitialOSLaunchVerificationEvent {
		return nil, errors.New("boot manager image load event not found")
	}
	return &secureBootVerificationEvent{event: lastEvent, imageLoadEvent: lastEventImageLoadEvent}, nil
}

// isSecureBootConfigMeasurementEvent determines if event corresponds to the measurement of a secure boot configuration.
func isSecureBootConfigMeasurementEvent(event *tcglog.Event, guid *tcglog.EFIGUID, name string) bool {
	if event.PCRIndex != secureBootPCR {
		return false
	}
	if event.EventType != tcglog.EventTypeEFIVariableDriverConfig {
		return false
	}

	efiVarData, isEfiVar := event.Data.(*tcglog.EFIVariableEventData)
	if !isEfiVar {
		return false
	}

	return efiVarData.VariableName == *guid && efiVarData.UnicodeName == name
}

// isKEKMeasurementEvent determines if event corresponds to the measurement of KEK.
func isKEKMeasurementEvent(event *tcglog.Event) bool {
	return isSecureBootConfigMeasurementEvent(event, efiGlobalVariableGuid, kekName)
}

// isDbMeasurementEvent determines if event corresponds to the measurement of UEFI authorized signature database.
func isDbMeasurementEvent(event *tcglog.Event) bool {
	return isSecureBootConfigMeasurementEvent(event, efiImageSecurityDatabaseGuid, dbName)
}

// isDbxMeasurementEvent determines if event corresponds to the measurement of UEFI forbidden signature database.
func isDbxMeasurementEvent(event *tcglog.Event) bool {
	return isSecureBootConfigMeasurementEvent(event, efiImageSecurityDatabaseGuid, dbxName)
}

// isVerificationEvent determines if event corresponds to the verification of a EFI image.
func isVerificationEvent(event *tcglog.Event) bool {
	return event.PCRIndex == secureBootPCR && event.EventType == tcglog.EventTypeEFIVariableAuthority
}

// isShimExecutable determines if the EFI executable read from r looks like a valid shim binary (ie, it has a ".vendor_cert" section.
func isShimExecutable(r io.ReaderAt) (bool, error) {
	pefile, err := pe.NewFile(r)
	if err != nil {
		return false, xerrors.Errorf("cannot decode PE binary: %w", err)
	}
	return pefile.Section(".vendor_cert") != nil, nil
}

// EFISecureBootPolicyProfileParams provide the arguments to AddEFISecureBootPolicyProfile.
type EFISecureBootPolicyProfileParams struct {
	// PCRAlgorithm is the algorithm for which to compute PCR digests for. TPMs compliant with the "TCG PC Client Platform TPM Profile
	// (PTP) Specification" Level 00, Revision 01.03 v22, May 22 2017 are required to support tpm2.HashAlgorithmSHA1 and
	// tpm2.HashAlgorithmSHA256. Support for other digest algorithms is optional.
	PCRAlgorithm tpm2.HashAlgorithmId

	// LoadSequences is a list of EFI image load sequences for which to compute PCR digests for.
	LoadSequences []*EFIImageLoadEvent

	// SignatureDbUpdateKeystores is a list of directories containing EFI signature database updates for which to compute PCR digests
	// for. These directories are passed to sbkeysync using the --keystore option.
	SignatureDbUpdateKeystores []string
}

// secureBootDb corresponds to a EFI signature database.
type secureBootDb struct {
	variableName tcglog.EFIGUID
	unicodeName  string
	signatures   []*efiSignatureData
}

// secureBootDbSet corresponds to a set of EFI signature databases.
type secureBootDbSet struct {
	uefiDb *secureBootDb
	mokDb  *secureBootDb
	shimDb *secureBootDb
}

// secureBootPolicyGenPath corresponds to a single path of secure boot policy events.
type secureBootPolicyGenPath struct {
	pcrValue                   tpm2.Digest     // The current computed PCR value associated with this event path
	dbUpdateLevel              int             // The number of EFI signature database events applied on this event path
	dbSet                      secureBootDbSet // The signature database set associated with this event path
	firmwareVerificationEvents tpm2.DigestList // The verification events recorded by firmware on this event path
	shimVerificationEvents     tpm2.DigestList // The verification events recorded by shim on this event path

	unbootable bool // Whether this event path is one that cannot be booted, and so it's digest shall be omitted
}

// extendMeasurement extends the supplied digest to the current value of pcrValue for this event path.
func (p *secureBootPolicyGenPath) extendMeasurement(alg tpm2.HashAlgorithmId, digest tpm2.Digest) {
	if len(digest) != alg.Size() {
		panic("invalid digest length")
	}

	h := alg.NewHash()
	h.Write(p.pcrValue)
	h.Write(digest)
	p.pcrValue = h.Sum(nil)
}

// extendVerificationMeasurement extends the supplied digest to the current value of pcrValue for this event path, and records the
// extended digest in order to avoid measuring the same verification event more than once.
func (p *secureBootPolicyGenPath) extendVerificationMeasurement(alg tpm2.HashAlgorithmId, digest tpm2.Digest, source EFIImageLoadEventSource) {
	var digests *tpm2.DigestList
	switch source {
	case Firmware:
		digests = &p.firmwareVerificationEvents
	case Shim:
		digests = &p.shimVerificationEvents
	}
	*digests = append(*digests, digest)
	p.extendMeasurement(alg, digest)
}

// duplicate makes a copy of this event path. Note that whilst the firmwareVerificationEvents and shimVerificationEvents slices
// are copied and can be mutated in the copy, the individual digests are not copied and should be considered read only. The pointers
// to secureBootDb structs are copied and can be changed in the copy, but the actual secureBootDb instances should also be considered
// read only.
func (p *secureBootPolicyGenPath) duplicate() *secureBootPolicyGenPath {
	n := &secureBootPolicyGenPath{}

	n.pcrValue = make(tpm2.Digest, len(p.pcrValue))
	copy(n.pcrValue, p.pcrValue)

	n.dbUpdateLevel = p.dbUpdateLevel
	n.dbSet = p.dbSet

	n.firmwareVerificationEvents = make(tpm2.DigestList, len(p.firmwareVerificationEvents))
	copy(n.firmwareVerificationEvents, p.firmwareVerificationEvents)
	n.shimVerificationEvents = make(tpm2.DigestList, len(p.shimVerificationEvents))
	copy(n.shimVerificationEvents, p.shimVerificationEvents)

	n.unbootable = p.unbootable

	return n
}

type loadEventAndPaths struct {
	event *EFIImageLoadEvent
	paths []*secureBootPolicyGenPath
}

// secureBootPolicyGen is the main structure involved with computing secure boot policy PCR digests.
type secureBootPolicyGen struct {
	*EFISecureBootPolicyProfileParams
}

// extendMeasurement extends the supplied digest to the current value of pcrValue for the specified event path.
func (g *secureBootPolicyGen) extendMeasurement(path *secureBootPolicyGenPath, digest tpm2.Digest) {
	path.extendMeasurement(g.PCRAlgorithm, digest)
}

// extendFirmwareVerificationMeasurement extends the supplied digest to the current value of pcrValue for the specified event path,
// and records the extended digest in order to avoid measuring the same verification event more than once.
func (g *secureBootPolicyGen) extendFirmwareVerificationMeasurement(path *secureBootPolicyGenPath, digest tpm2.Digest) {
	path.extendVerificationMeasurement(g.PCRAlgorithm, digest, Firmware)
}

// computeAndExtendVariableMeasurement computes a EFI variable measurement from the supplied arguments and extends that to the
// current value of pcrValue for the specified event path.
func (g *secureBootPolicyGen) computeAndExtendVariableMeasurement(path *secureBootPolicyGenPath, varName *tcglog.EFIGUID, unicodeName string, varData []byte) error {
	data := tcglog.EFIVariableEventData{
		VariableName: *varName,
		UnicodeName:  unicodeName,
		VariableData: varData}
	h := g.PCRAlgorithm.NewHash()
	if err := data.EncodeMeasuredBytes(h); err != nil {
		return xerrors.Errorf("cannot encode EFI_VARIABLE_DATA: %w", err)
	}
	g.extendMeasurement(path, h.Sum(nil))
	return nil
}

type secureBootAuthority struct {
	signature *efiSignatureData
	source    *secureBootDb
}

type authenticodeSignerAndIntermediates struct {
	signer        *x509.Certificate
	intermediates *x509.CertPool
}

// computeAndExtendVerificationMeasurement computes a measurement for the the authentication of the EFI image obtained from r and
// extends that to the current value of pcrValue for the specified event paths. If the computed measurement has already been measured
// from the specified source on an event path, then it will not be measured again.
//
// In order to compute the measurement for each event path, the CA certificate that will be used to authenticate the image and the
// source of that certificate needs to be determined. If the image is not signed with an authority that is trusted by a CA
// certificate for a specific path then that path will be marked as unbootable and its computed PCR digest shall be omitted from
// the final results.
func (g *secureBootPolicyGen) computeAndExtendVerificationMeasurement(paths []*secureBootPolicyGenPath, r io.ReaderAt, source EFIImageLoadEventSource) error {
	pefile, err := pe.NewFile(r)
	if err != nil {
		return xerrors.Errorf("cannot decode PE binary: %w", err)
	}

	// Obtain security directory entry from optional header
	var dd []pe.DataDirectory
	switch oh := pefile.OptionalHeader.(type) {
	case *pe.OptionalHeader32:
		dd = oh.DataDirectory[0:oh.NumberOfRvaAndSizes]
	case *pe.OptionalHeader64:
		dd = oh.DataDirectory[0:oh.NumberOfRvaAndSizes]
	default:
		return errors.New("cannot obtain security directory entry from PE binary: no optional header")
	}

	if len(dd) <= certTableIndex {
		return errors.New("cannot obtain security directory entry from PE binary: invalid number of data directories")
	}

	// Create a reader for the security directory entry, which points to a WIN_CERTIFICATE struct
	certReader := io.NewSectionReader(r, int64(dd[certTableIndex].VirtualAddress), int64(dd[certTableIndex].Size))

	// Binaries can have multiple signers - this is achieved using multiple single-signed Authenticode signatures - see section 32.5.3.3
	// ("Secure Boot and Driver Signing - UEFI Image Validation - Signature Database Update - Authorization Process") of the UEFI
	// Specification, version 2.8.
	var sigs []*authenticodeSignerAndIntermediates
	read := 0
	for {
		// Signatures in this section are 8-byte aligned - see the PE spec:
		// https://docs.microsoft.com/en-us/windows/win32/debug/pe-format#the-attribute-certificate-table-image-only
		alignSize := (8 - (read & 7)) % 8
		read += alignSize
		certReader.Seek(int64(alignSize), io.SeekCurrent)

		if int64(read) >= certReader.Size() {
			break
		}

		c, n, err := decodeWinCertificate(certReader)
		switch {
		case err != nil:
			return xerrors.Errorf("cannot decode WIN_CERTIFICATE from security directory entry of PE binary: %w", err)
		case c.wCertificateType() != winCertTypePKCSSignedData:
			return fmt.Errorf("unexpected value for WIN_CERTIFICATE.wCertificateType (0x%04x): not an Authenticode signature", c.wCertificateType())
		}

		read += n

		// Decode the signature
		p7, err := pkcs7.Parse(c.(*winCertificateAuthenticode).Data)
		if err != nil {
			return xerrors.Errorf("cannot decode signature: %w", err)
		}

		// Grab the certificate of the signer
		signer := p7.GetOnlySigner()
		if signer == nil {
			return errors.New("cannot obtain signer certificate from signature")
		}

		// Reject any signature with a digest algorithm other than SHA256, as that's the only algorithm used for binaries we're
		// expected to support, and therefore required by the UEFI implementation.
		if !p7.Signers[0].DigestAlgorithm.Algorithm.Equal(oidSha256) {
			return errors.New("signature has unexpected digest algorithm")
		}

		// Grab all of the certificates in the signature and populate an intermediates pool
		intermediates := x509.NewCertPool()
		for _, c := range p7.Certificates {
			intermediates.AddCert(c)
		}

		sigs = append(sigs, &authenticodeSignerAndIntermediates{signer: p7.GetOnlySigner(), intermediates: intermediates})
	}

	if len(sigs) == 0 {
		return errors.New("no Authenticode signatures")
	}

	for _, p := range paths {
		if p.unbootable {
			continue
		}

		dbs := []*secureBootDb{p.dbSet.uefiDb}
		if source == Shim {
			if p.dbSet.shimDb == nil {
				return errors.New("shim specified as event source without a shim executable appearing in preceding events")
			}
			dbs = append(dbs, p.dbSet.mokDb, p.dbSet.shimDb)
		}

		var authority *secureBootAuthority

		// To determine what CA certificate will be used to authenticate this image, iterate over the signatures in the order in which they
		// appear in the binary in this outer loop. Iterating over the CA certificates occurs in an inner loop. This behaviour isn't defined
		// in the UEFI specification but it matches EDK2 and the firmware on the Intel NUC. If an implementation iterates over the CA
		// certificates in an outer loop and the signatures in an inner loop, then this may produce the wrong result.
	Outer:
		for _, sig := range sigs {
			for _, db := range dbs {
				if db == nil {
					continue
				}

				for _, caSig := range db.signatures {
					// Ignore signatures that aren't X509 certificates
					if caSig.signatureType != *efiCertX509Guid {
						continue
					}

					ca, err := x509.ParseCertificate(caSig.data)
					if err != nil {
						continue
					}

					// XXX: This doesn't work if there isn't a direct relationship between the
					// signing certificate and the CA (ie, there are intermediates). Ideally we
					// would use x509.Certificate.Verify here, but there is no way to turn off
					// time checking and UEFI doesn't consider expired certificates invalid.
					if bytes.Equal(ca.Raw, sig.signer.Raw) {
						// The signer certificate is the CA
						authority = &secureBootAuthority{signature: caSig, source: db}
						break Outer
					}
					if err := sig.signer.CheckSignatureFrom(ca); err == nil {
						// The signer certificate is directly trusted by the CA
						authority = &secureBootAuthority{signature: caSig, source: db}
						break Outer
					}
				}
			}
		}

		if authority == nil {
			p.unbootable = true
			continue
		}

		// Serialize authority certificate for measurement
		var varData *bytes.Buffer
		switch source {
		case Firmware:
			// Firmware measures the entire EFI_SIGNATURE_DATA, including the SignatureOwner
			varData = new(bytes.Buffer)
			if err := authority.signature.encode(varData); err != nil {
				return xerrors.Errorf("cannot encode EFI_SIGNATURE_DATA for authority: %w", err)
			}
		case Shim:
			// Shim measures the certificate data, rather than the entire EFI_SIGNATURE_DATA
			varData = bytes.NewBuffer(authority.signature.data)
		}

		// Create event data, compute digest and perform extension for verification of this executable
		eventData := tcglog.EFIVariableEventData{
			VariableName: authority.source.variableName,
			UnicodeName:  authority.source.unicodeName,
			VariableData: varData.Bytes()}
		h := g.PCRAlgorithm.NewHash()
		if err := eventData.EncodeMeasuredBytes(h); err != nil {
			return xerrors.Errorf("cannot encode EFI_VARIABLE_DATA: %w", err)
		}
		digest := h.Sum(nil)

		// Don't measure events that have already been measured
		var digests *tpm2.DigestList
		switch source {
		case Firmware:
			digests = &p.firmwareVerificationEvents
		case Shim:
			digests = &p.shimVerificationEvents
		}
		measured := false
		for _, d := range *digests {
			if bytes.Equal(d, digest) {
				measured = true
				break
			}
		}
		if measured {
			continue
		}
		p.extendVerificationMeasurement(g.PCRAlgorithm, digest, source)
	}

	return nil
}

// processSignatureDbMeasurementEvent computes a EFI signature database measurement for the specified database and with the supplied
// updates, and then extends that to the current value of pcrValue for the specified event path.
func (g *secureBootPolicyGen) processSignatureDbMeasurementEvent(path *secureBootPolicyGenPath, guid *tcglog.EFIGUID, name, filename string, sigDbUpdates []*secureBootDbUpdate) ([]byte, error) {
	db, err := ioutil.ReadFile(filepath.Join(efivarsPath, filename))
	if err != nil && !os.IsNotExist(err) {
		return nil, xerrors.Errorf("cannot read current variable: %w", err)
	}
	if len(db) > 0 {
		if len(db) < 4 {
			return nil, errors.New("current variable data is too short")
		}
		db = db[4:]
	}

	for _, u := range sigDbUpdates {
		if u.db != name {
			continue
		}
		if f, err := os.Open(u.path); err != nil {
			return nil, xerrors.Errorf("cannot open signature DB update: %w", err)
		} else if d, err := computeDbUpdate(bytes.NewReader(db), f); err != nil {
			return nil, xerrors.Errorf("cannot compute signature DB update for %s: %w", u.path, err)
		} else {
			db = d
		}
	}

	if err := g.computeAndExtendVariableMeasurement(path, guid, name, db); err != nil {
		return nil, xerrors.Errorf("cannot compute and extend measurement: %w", err)
	}

	return db, nil
}

// processKEKMeasurementEvent computes a measurement of KEK with the supplied udates applied and then extends that to the current
// value of pcrValue for the specified event path.
func (g *secureBootPolicyGen) processKEKMeasurementEvent(path *secureBootPolicyGenPath, sigDbUpdates []*secureBootDbUpdate) error {
	if _, err := g.processSignatureDbMeasurementEvent(path, efiGlobalVariableGuid, kekName, kekFilename, sigDbUpdates); err != nil {
		return err
	}
	return nil
}

// processDbMeasurementEvent computes a measurement of the EFI authorized signature database with the supplied udates applied and then
// extends that to the current value of pcrValue for the specified event path. The specified event path is then updated to contain
// a list of signatures associated with the resulting authorized signature database contents, which is used later on when computing
// verification events in secureBootPolicyGen.computeAndExtendVerificationMeasurement.
func (g *secureBootPolicyGen) processDbMeasurementEvent(path *secureBootPolicyGenPath, sigDbUpdates []*secureBootDbUpdate) error {
	db, err := g.processSignatureDbMeasurementEvent(path, efiImageSecurityDatabaseGuid, dbName, dbFilename, sigDbUpdates)
	if err != nil {
		return err
	}

	sigs, err := decodeSecureBootDb(bytes.NewReader(db))
	if err != nil {
		return xerrors.Errorf("cannot decode DB contents: %w", err)
	}

	path.dbSet.uefiDb = &secureBootDb{variableName: *efiImageSecurityDatabaseGuid, unicodeName: dbName, signatures: sigs}

	return nil
}

// processDbxMeasurementEvent computes a measurement of the EFI forbidden signature database with the supplied udates applied and then
// extends that to the current value of pcrValue for the specified event path.
func (g *secureBootPolicyGen) processDbxMeasurementEvent(path *secureBootPolicyGenPath, sigDbUpdates []*secureBootDbUpdate) error {
	if _, err := g.processSignatureDbMeasurementEvent(path, efiImageSecurityDatabaseGuid, dbxName, dbxFilename, sigDbUpdates); err != nil {
		return err
	}
	return nil
}

// processPreOSEvents iterates over the pre-OS secure boot policy events contained within the supplied list of events and extends
// these to the current value of pcrValue for the specified event path. For events corresponding to the measurement of EFI signature
// databases, measurements are computed based on the current contents of each database with the supplied updates applied.
//
// Processing of the list of events stops when the verification event associated with the loading of the initial OS EFI executable
// is encountered.
func (g *secureBootPolicyGen) processPreOSEvents(path *secureBootPolicyGenPath, events []*tcglog.Event, initialOSVerificationEvent *secureBootVerificationEvent, sigDbUpdates []*secureBootDbUpdate) error {
	for len(events) > 0 && events[0] != initialOSVerificationEvent.event {
		e := events[0]
		events = events[1:]
		switch {
		case isKEKMeasurementEvent(e):
			if err := g.processKEKMeasurementEvent(path, sigDbUpdates); err != nil {
				return xerrors.Errorf("cannot process KEK measurement event: %w", err)
			}
		case isDbMeasurementEvent(e):
			if err := g.processDbMeasurementEvent(path, sigDbUpdates); err != nil {
				return xerrors.Errorf("cannot process db measurement event: %w", err)
			}
		case isDbxMeasurementEvent(e):
			if err := g.processDbxMeasurementEvent(path, sigDbUpdates); err != nil {
				return xerrors.Errorf("cannot process dbx measurement event: %w", err)
			}
		case isVerificationEvent(e):
			g.extendFirmwareVerificationMeasurement(path, tpm2.Digest(e.Digests[tcglog.AlgorithmId(g.PCRAlgorithm)]))
		case e.PCRIndex == secureBootPCR:
			g.extendMeasurement(path, tpm2.Digest(e.Digests[tcglog.AlgorithmId(g.PCRAlgorithm)]))
		}
	}

	if len(events) == 0 {
		return nil
	}

	if initialOSVerificationEvent.imageLoadEvent.PCRIndex == bootManagerCodePCR {
		return nil
	}

	// The verification event associated with the initial OS load event was recorded as part of a UEFI driver load, so we need to keep it.
	g.extendFirmwareVerificationMeasurement(path, tpm2.Digest(initialOSVerificationEvent.event.Digests[tcglog.AlgorithmId(g.PCRAlgorithm)]))

	return nil
}

// processShimExecutable extracts the vendor certificate from the shim executable read from r, and then updates the specified event
// paths to contain a reference to the vendor certificate so that it can be used later on when computing verification events in
// secureBootPolicyGen.computeAndExtendVerificationMeasurement.
func (g *secureBootPolicyGen) processShimExecutable(paths []*secureBootPolicyGenPath, r io.ReaderAt) error {
	// Extract this shim's vendor cert
	vendorCert, err := readShimVendorCert(r)
	if err != nil {
		return xerrors.Errorf("cannot extract vendor certificate: %w", err)
	}

	for _, p := range paths {
		p.dbSet.shimDb = &secureBootDb{variableName: *shimGuid, unicodeName: shimName}
		if vendorCert != nil {
			p.dbSet.shimDb.signatures = append(p.dbSet.shimDb.signatures, &efiSignatureData{signatureType: *efiCertX509Guid, data: vendorCert})
		}
		p.shimVerificationEvents = nil
	}

	return nil
}

// processOSLoadEvent computes a measurement associated with the supplied image load event and extends this to the current value of
// pcrValue for each of the specified event paths. If the image load corresponds to shim, then some additional processing is performed
// to extract the included vendor certificate (see secureBootPolicyGen.processShimExecutable).
func (g *secureBootPolicyGen) processOSLoadEvent(paths []*secureBootPolicyGenPath, event *EFIImageLoadEvent) error {
	r, err := event.Image.Open()
	if err != nil {
		return xerrors.Errorf("cannot open image: %w", err)
	}
	defer r.Close()

	isShim, err := isShimExecutable(r)
	if err != nil {
		return xerrors.Errorf("cannot determine image type: %w", err)
	}

	if err := g.computeAndExtendVerificationMeasurement(paths, r, event.Source); err != nil {
		return xerrors.Errorf("cannot compute load verification event: %w", err)
	}

	if !isShim {
		return nil
	}

	if err := g.processShimExecutable(paths, r); err != nil {
		return xerrors.Errorf("cannot process shim executable: %w", err)
	}

	return nil
}

// run takes a TCG event log and computes a set of secure boot policy PCR digests from the supplied configuration (see
// EFISecureBootPolicyProfileParams)
func (g *secureBootPolicyGen) run(events []*tcglog.Event) (tpm2.DigestList, error) {
	sigDbUpdates, err := buildSignatureDbUpdateList(g.SignatureDbUpdateKeystores)
	if err != nil {
		return nil, xerrors.Errorf("cannot build list of UEFI signature DB updates: %w", err)
	}

	initialOSVerificationEvent, err := identifyInitialOSLaunchVerificationEvent(events)
	if err != nil {
		return nil, xerrors.Errorf("cannot identify initial OS launch verification event: %w", err)
	}

	var allPaths []*secureBootPolicyGenPath

	for i := 0; i <= len(sigDbUpdates); i++ {
		path := &secureBootPolicyGenPath{pcrValue: make(tpm2.Digest, g.PCRAlgorithm.Size()), dbUpdateLevel: i}
		if err := g.processPreOSEvents(path, events, initialOSVerificationEvent, sigDbUpdates[0:i]); err != nil {
			return nil, xerrors.Errorf("cannot process pre-OS events from event log: %w", err)
		}
		allPaths = append(allPaths, path)
	}

	numPreOSPaths := len(allPaths)

	duplicatePaths := func(paths []*secureBootPolicyGenPath) (out []*secureBootPolicyGenPath) {
		for _, p := range paths {
			p2 := p.duplicate()
			allPaths = append(allPaths, p2)
			out = append(out, p2)
		}
		return
	}

	var loadEvents []*loadEventAndPaths
	var nextLoadEvents []*loadEventAndPaths

	for i, e := range g.LoadSequences {
		var paths []*secureBootPolicyGenPath
		if i == 0 {
			paths = allPaths
		} else {
			paths = duplicatePaths(allPaths[0:numPreOSPaths])
		}
		loadEvents = append(loadEvents, &loadEventAndPaths{event: e, paths: paths})
	}

	for len(loadEvents) > 0 {
		e := loadEvents[0]
		loadEvents = loadEvents[1:]
		if err := g.processOSLoadEvent(e.paths, e.event); err != nil {
			return nil, xerrors.Errorf("cannot process OS load event for %s: %w", e.event.Image, err)
		}
		for i, n := range e.event.Next {
			var paths []*secureBootPolicyGenPath
			if i == 0 {
				paths = e.paths
			} else {
				paths = duplicatePaths(e.paths)
			}
			nextLoadEvents = append(nextLoadEvents, &loadEventAndPaths{event: n, paths: paths})
		}
		if len(loadEvents) == 0 {
			loadEvents = nextLoadEvents
			nextLoadEvents = nil
		}
	}

	var results tpm2.DigestList
	validPathsForCurrentDb := false

	for _, p := range allPaths {
		if p.unbootable {
			continue
		}
		if p.dbUpdateLevel == 0 {
			validPathsForCurrentDb = true
		}
		duplicate := false
		for _, d := range results {
			if bytes.Equal(d, p.pcrValue) {
				duplicate = true
				break
			}
		}
		if duplicate {
			continue
		}
		results = append(results, p.pcrValue)
	}

	if !validPathsForCurrentDb {
		return nil, errors.New("no bootable paths with current EFI signature database")
	}

	return results, nil
}

// AddEFISecureBootPolicyProfile adds the UEFI secure boot policy profile to the provided PCR protection profile, in order to generate
// a PCR policy that restricts access to a sealed key to a set of UEFI secure boot policies measured to PCR 7. The secure boot policy
// information that is measured to PCR 7 is defined in section 2.3.4.8 of the "TCG PC Client Platform Firmware Profile Specification".
//
// This function can only be called if the current boot was performed with secure boot enabled. An error will be returned if the
// current boot was performed with secure boot disabled. It can only generate a PCR profile that will work when secure boot is
// enabled.
//
// The secure boot policy measurements include events that correspond to the authentication of loaded EFI images, and those events
// record the certificate of the authorities used to authenticate these images. The params argument allows the generated PCR policy
// to be restricted to a specific set of chains of trust by specifying EFI image load sequences via the LoadSequences field. This
// function will compute the measurements associated with the authentication of these load sequences. Each of the EFIImage instances
// reachable from the LoadSequences field of params must correspond to an EFI image with one or more Authenticode signatures. These
// signatures are used to determine the CA certificate that will be used to authenticate them in order to compute authentication
// meausurement events. The digest algorithm of the Authenticode signatures must be SHA256. If there are no signatures, or the
// binary's certificate table contains non-Authenticode entries, or contains any Authenticode signatures with a digest algorithm other
// than SHA256, then an error will be returned. Note that this function assumes that any signatures are correct and does not ensure
// that they are so - it only determines if there is a chain of trust beween the signing certificate and a CA certificate in order to
// determine which certificate will be used for authentication, and what the source of that certificate is (for UEFI images that are
// loaded by shim).
//
// If none of the sequences in the LoadSequences field of params can be authenticated by the current authorized signature database
// contents, then an error will be returned.
//
// This function does not support computing measurements for images that are authenticated by an image digest rather than an
// Authenticode signature. If an image has a signature where the signer has a chain of trust to a CA certificate in the authorized
// signature database (or shim's vendor certificate) but that image is authenticated because an image digest is present in the
// authorized signature database instead, then this function will generate a PCR profile that is incorrect.
//
// If an image has a signature that can be authenticated by multiple CA certificates in the authorized signature database, this
// function assumes that the firmware will try the CA certificates in the order in which they appear in the database and authenticate
// the image with the first valid certificate. If the firmware does not do this, then this function may generate a PCR profile that is
// incorrect for binaries that have a signature that can be authenticated by more than one CA certificate. Note that the structure of
// the signature database means that it can only really be iterated in one direction anyway.
//
// For images with multiple Authenticode signatures, this function assumes that the device's firmware will iterate over the signatures
// in the order in which they appear in the binary's certificate table in an outer loop during image authentication (ie, for each
// signature, attempt to authenticate the binary using one of the CA certificates). If a device's firmware iterates over the
// authorized signature database in an outer loop instead (ie, for each CA certificate, attempt to authenticate the binary using one
// of its signatures), then this function may generate a PCR profile that is incorrect for binaries that have multiple signatures
// where both signers have a chain of trust to a different CA certificate but the signatures appear in a different order to which
// their CA certificates are enrolled.
//
// This function does not consider the contents of the forbidden signature database. This is most relevant for images with multiple
// signatures. If an image has more than one signature where the signing certificates have chains of trust to different CA
// certificates, but the first signature is not used to authenticate the image because one of the certificates in its chain is
// blacklisted, then this function will generate a PCR profile that is incorrect.
//
// In determining whether a signing certificate has a chain of trust to a CA certificate, this function expects there to be a direct
// relationship between the CA certificate and signing certificate. It does not currently detect that there is a chain of trust if
// intermediate certificates form part of the chain. This is most relevant for images with multiple signatures. If an image has more
// than one signature where the signing certificate have chains of trust to different CA certificate, but the first signature's chain
// involves intermediate certificates, then this function will generate a PCR profile that is incorrect.
//
// This function does not support computing measurements for images that are authenticated by shim using a machine owner key (MOK).
//
// The secure boot policy measurements include the secure boot configuration, which includes the contents of the UEFI signature
// databases. In order to support atomic updates of these databases with the sbkeysync tool, it is possible to generate a PCR policy
// computed from pending signature database updates. This can be done by supplying the keystore directories passed to sbkeysync via
// the SignatureDbUpdateKeystores field of the params argument. This function assumes that sbkeysync is executed with the
// "--no-default-keystores" option. When there are pending updates in the specified directories, this function will generate a PCR
// policy that is compatible with the current database contents and the database contents computed for each individual update.
// Note that sbkeysync ignores errors when applying updates - if any of the pending updates don't apply for some reason, the generated
// PCR profile will be invalid.
//
// For the most common case where there are no signature database updates pending in the specified keystore directories and each image
// load event sequence corresponds to loads of images that are all verified with the same chain of trust, this is a complicated way of
// adding a single PCR digest to the provided PCRProtectionProfile.
func AddEFISecureBootPolicyProfile(profile *PCRProtectionProfile, params *EFISecureBootPolicyProfileParams) error {
	// Load event log
	eventLog, err := os.Open(eventLogPath)
	if err != nil {
		return xerrors.Errorf("cannot open TCG event log: %w", err)
	}
	log, err := tcglog.NewLog(eventLog, tcglog.LogOptions{})
	if err != nil {
		return xerrors.Errorf("cannot parse TCG event log header: %w", err)
	}

	if !log.Algorithms.Contains(tcglog.AlgorithmId(params.PCRAlgorithm)) {
		return errors.New("cannot compute secure boot policy digests: the TCG event log does not have the requested algorithm")
	}

	// Parse events and make sure that the current boot is sane.
	var events []*tcglog.Event
	for {
		event, err := log.NextEvent()
		if err == io.EOF {
			break
		}
		if err != nil {
			return xerrors.Errorf("cannot parse TCG event log: %w", err)
		}

		switch event.PCRIndex {
		case bootManagerCodePCR:
			if event.EventType == tcglog.EventTypeEFIAction && event.Data.String() == returningFromEfiApplicationEvent {
				// Firmware should record this event if an EFI application returns to the boot manager. Bail out if this happened because the policy might not make sense.
				return errors.New("cannot compute secure boot policy digests: the current boot was preceeded by a boot attempt to an EFI " +
					"application that returned to the boot manager, without a reboot in between")
			}
		case secureBootPCR:
			switch event.EventType {
			case tcglog.EventTypeEFIVariableDriverConfig:
				efiVarData, isEfiVar := event.Data.(*tcglog.EFIVariableEventData)
				if !isEfiVar {
					return fmt.Errorf("%s secure boot policy event has invalid event data", event.EventType)
				}
				if efiVarData.VariableName == *efiGlobalVariableGuid && efiVarData.UnicodeName == sbStateName {
					switch {
					case event.Index > 0:
						// The spec says that secure boot policy must be measured again if the system supports changing it before ExitBootServices
						// without a reboot. But the policy we create won't make sense, so bail out
						return errors.New("cannot compute secure boot policy digests: secure boot configuration was modified after the initial " +
							"configuration was measured, without performing a reboot")
					case efiVarData.VariableData[0] == 0x00:
						return errors.New("cannot compute secure boot policy digests: the current boot was performed with secure boot disabled in firmware")
					}
				}
			case tcglog.EventTypeEFIVariableAuthority:
				efiVarData, isEfiVar := event.Data.(*tcglog.EFIVariableEventData)
				if !isEfiVar {
					return fmt.Errorf("%s secure boot policy event has invalid event data", event.EventType)
				}
				if efiVarData.VariableName == *shimGuid && efiVarData.UnicodeName == mokSbStateName {
					// MokSBState is set to 0x01 if secure boot enforcement is disabled in shim. The variable is deleted when secure boot enforcement
					// is enabled, so don't bother looking at the value here. It doesn't make a lot of sense to create a policy if secure boot
					// enforcement is disabled in shim
					return errors.New("cannot compute secure boot policy digests: the current boot was performed with validation disabled in Shim")
				}
			}
		}
		events = append(events, event)
	}

	gen := &secureBootPolicyGen{params}
	digests, err := gen.run(events)
	if err != nil {
		return xerrors.Errorf("cannot compute secure boot policy digests: %w", err)
	}

	var subProfiles []*PCRProtectionProfile
	for _, d := range digests {
		subProfiles = append(subProfiles, NewPCRProtectionProfile().AddPCRValue(params.PCRAlgorithm, secureBootPCR, d))
	}

	profile.AddProfileOR(subProfiles...)
	return nil
}<|MERGE_RESOLUTION|>--- conflicted
+++ resolved
@@ -36,11 +36,7 @@
 
 	"github.com/canonical/go-tpm2"
 	"github.com/chrisccoulson/tcglog-parser"
-<<<<<<< HEAD
-	"github.com/snapcore/secboot/internal/pe"
-=======
 	"github.com/snapcore/secboot/internal/pe1.14"
->>>>>>> ca3c40df
 	"github.com/snapcore/snapd/osutil"
 
 	"golang.org/x/xerrors"
@@ -65,8 +61,6 @@
 
 	uefiDriverPCR = 2 // UEFI Drivers and UEFI Applications PCR
 	secureBootPCR = 7 // Secure Boot Policy Measurements PCR
-
-	certTableIndex = 4 // Index of the Certificate Table entry in the Data Directory of a PE image optional header
 
 	returningFromEfiApplicationEvent = "Returning from EFI Application from Boot Option" // EV_EFI_ACTION index 2: "Attempt to execute code from Boot Option was unsuccessful"
 

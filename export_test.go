// -*- Mode: Go; indent-tabs-mode: t -*-

/*
 * Copyright (C) 2019 Canonical Ltd
 *
 * This program is free software: you can redistribute it and/or modify
 * it under the terms of the GNU General Public License version 3 as
 * published by the Free Software Foundation.
 *
 * This program is distributed in the hope that it will be useful,
 * but WITHOUT ANY WARRANTY; without even the implied warranty of
 * MERCHANTABILITY or FITNESS FOR A PARTICULAR PURPOSE.  See the
 * GNU General Public License for more details.
 *
 * You should have received a copy of the GNU General Public License
 * along with this program.  If not, see <http://www.gnu.org/licenses/>.
 *
 */

package secboot

import (
	"bytes"
	"crypto/ecdsa"
	"fmt"
	"os"

	"github.com/canonical/go-tpm2"
	"github.com/canonical/tcglog-parser"
)

// Export constants for testing
const (
	CurrentMetadataVersion                = currentMetadataVersion
	LockNVHandle                          = lockNVHandle
	SigDbUpdateQuirkModeNone              = sigDbUpdateQuirkModeNone
	SigDbUpdateQuirkModeDedupIgnoresOwner = sigDbUpdateQuirkModeDedupIgnoresOwner
)

// Export variables and unexported functions for testing
var (
<<<<<<< HEAD
	ComputeDbUpdate                  = computeDbUpdate
	ComputeDynamicPolicy             = computeDynamicPolicy
	ComputePeImageDigest             = computePeImageDigest
	ComputePolicyORData              = computePolicyORData
	ComputeSnapModelDigest           = computeSnapModelDigest
	ComputeStaticPolicy              = computeStaticPolicy
	CreatePinNVIndex                 = createPinNVIndex
	CreatePublicAreaForRSASigningKey = createPublicAreaForRSASigningKey
	DecodeSecureBootDb               = decodeSecureBootDb
	DecodeWinCertificate             = decodeWinCertificate
	EFICertTypePkcs7Guid             = efiCertTypePkcs7Guid
	EFICertX509Guid                  = efiCertX509Guid
	EnsureLockNVIndex                = ensureLockNVIndex
	ExecutePolicySession             = executePolicySession
	IncrementDynamicPolicyCounter    = incrementDynamicPolicyCounter
	IsDynamicPolicyDataError         = isDynamicPolicyDataError
	IsStaticPolicyDataError          = isStaticPolicyDataError
	LockNVIndexAttrs                 = lockNVIndexAttrs
	PerformPinChange                 = performPinChange
	ReadAndValidateLockNVIndexPublic = readAndValidateLockNVIndexPublic
	ReadDynamicPolicyCounter         = readDynamicPolicyCounter
	ReadShimVendorCert               = readShimVendorCert
	WinCertTypePKCSSignedData        = winCertTypePKCSSignedData
	WinCertTypeEfiGuid               = winCertTypeEfiGuid
=======
	ComputeDbUpdate                          = computeDbUpdate
	ComputeDynamicPolicy                     = computeDynamicPolicy
	CreatePcrPolicyCounter                   = createPcrPolicyCounter
	ComputePcrPolicyCounterAuthPolicies      = computePcrPolicyCounterAuthPolicies
	ComputePcrPolicyRefFromCounterContext    = computePcrPolicyRefFromCounterContext
	ComputePcrPolicyRefFromCounterName       = computePcrPolicyRefFromCounterName
	ComputePeImageDigest                     = computePeImageDigest
	ComputePolicyORData                      = computePolicyORData
	ComputeSnapModelDigest                   = computeSnapModelDigest
	ComputeStaticPolicy                      = computeStaticPolicy
	CreateTPMPublicAreaForECDSAKey           = createTPMPublicAreaForECDSAKey
	DecodeSecureBootDb                       = decodeSecureBootDb
	DecodeWinCertificate                     = decodeWinCertificate
	EFICertTypePkcs7Guid                     = efiCertTypePkcs7Guid
	EFICertX509Guid                          = efiCertX509Guid
	ExecutePolicySession                     = executePolicySession
	IdentifyInitialOSLaunchVerificationEvent = identifyInitialOSLaunchVerificationEvent
	IncrementPcrPolicyCounter                = incrementPcrPolicyCounter
	IsDynamicPolicyDataError                 = isDynamicPolicyDataError
	IsStaticPolicyDataError                  = isStaticPolicyDataError
	LockNVIndex1Attrs                        = lockNVIndex1Attrs
	PerformPinChange                         = performPinChange
	ReadPcrPolicyCounter                     = readPcrPolicyCounter
	ReadShimVendorCert                       = readShimVendorCert
	WinCertTypePKCSSignedData                = winCertTypePKCSSignedData
	WinCertTypeEfiGuid                       = winCertTypeEfiGuid
>>>>>>> bd7a6eab
)

// Alias some unexported types for testing. These are required in order to pass these between functions in tests, or to access
// unexported members of some unexported types.
type DynamicPolicyData = dynamicPolicyData

func (d *DynamicPolicyData) PCRSelection() tpm2.PCRSelectionList {
	return d.pcrSelection
}

func (d *DynamicPolicyData) PCROrData() policyOrDataTree {
	return d.pcrOrData
}

func (d *DynamicPolicyData) PolicyCount() uint64 {
	return d.policyCount
}

func (d *DynamicPolicyData) SetPolicyCount(c uint64) {
	d.policyCount = c
}

func (d *DynamicPolicyData) AuthorizedPolicy() tpm2.Digest {
	return d.authorizedPolicy
}

func (d *DynamicPolicyData) AuthorizedPolicySignature() *tpm2.Signature {
	return d.authorizedPolicySignature
}

type EFISignatureData = efiSignatureData

func (s *EFISignatureData) SignatureType() tcglog.EFIGUID {
	return s.signatureType
}

func (s *EFISignatureData) Owner() tcglog.EFIGUID {
	return s.owner
}

func (s *EFISignatureData) Data() []byte {
	return s.data
}

type SigDbUpdateQuirkMode = sigDbUpdateQuirkMode

type StaticPolicyData = staticPolicyData

func (d *StaticPolicyData) AuthPublicKey() *tpm2.Public {
	return d.authPublicKey
}

func (d *StaticPolicyData) PcrPolicyCounterHandle() tpm2.Handle {
	return d.pcrPolicyCounterHandle
}

func (d *StaticPolicyData) SetPcrPolicyCounterHandle(h tpm2.Handle) {
	d.pcrPolicyCounterHandle = h
}

func (d *StaticPolicyData) V0PinIndexAuthPolicies() tpm2.DigestList {
	return d.v0PinIndexAuthPolicies
}

type WinCertificateAuthenticode = winCertificateAuthenticode
type WinCertificateUefiGuid = winCertificateUefiGuid

// Export some helpers for testing.
func GetWinCertificateType(cert winCertificate) uint16 {
	return cert.wCertificateType()
}

type MockPolicyPCRParam struct {
	PCR     int
	Alg     tpm2.HashAlgorithmId
	Digests tpm2.DigestList
}

// MakeMockPolicyPCRValuesFull computes a slice of tpm2.PCRValues for every combination of supplied PCR values.
func MakeMockPolicyPCRValuesFull(params []MockPolicyPCRParam) (out []tpm2.PCRValues) {
	indices := make([]int, len(params))
	advanceIndices := func() bool {
		for i := range params {
			indices[i]++
			if indices[i] < len(params[i].Digests) {
				break
			}
			indices[i] = 0
			if i == len(params)-1 {
				return false
			}
		}
		return true
	}

	for {
		v := make(tpm2.PCRValues)
		for i := range params {
			v.SetValue(params[i].Alg, params[i].PCR, params[i].Digests[indices[i]])
		}
		out = append(out, v)

		if len(params) == 0 {
			break
		}

		if !advanceIndices() {
			break
		}
	}
	return
}

func MockRunDir(path string) (restore func()) {
	origRunDir := runDir
	runDir = path
	return func() {
		runDir = origRunDir
	}
}

func MockSystemdCryptsetupPath(path string) (restore func()) {
	origSystemdCryptsetupPath := systemdCryptsetupPath
	systemdCryptsetupPath = path
	return func() {
		systemdCryptsetupPath = origSystemdCryptsetupPath
	}
}

func NewDynamicPolicyComputeParams(key *ecdsa.PrivateKey, signAlg tpm2.HashAlgorithmId, pcrs tpm2.PCRSelectionList,
	pcrDigests tpm2.DigestList, policyCounterName tpm2.Name, policyCount uint64) *dynamicPolicyComputeParams {
	return &dynamicPolicyComputeParams{
		key:               key,
		signAlg:           signAlg,
		pcrs:              pcrs,
		pcrDigests:        pcrDigests,
		policyCounterName: policyCounterName,
		policyCount:       policyCount}
}

func NewStaticPolicyComputeParams(key *tpm2.Public, pcrPolicyCounterPub *tpm2.NVPublic) *staticPolicyComputeParams {
	return &staticPolicyComputeParams{key: key, pcrPolicyCounterPub: pcrPolicyCounterPub}
}

func (p *PCRProtectionProfile) ComputePCRDigests(tpm *tpm2.TPMContext, alg tpm2.HashAlgorithmId) (tpm2.PCRSelectionList, tpm2.DigestList, error) {
	return p.computePCRDigests(tpm, alg)
}

func (p *PCRProtectionProfile) DumpValues(tpm *tpm2.TPMContext) string {
	values, err := p.computePCRValues(tpm)
	if err != nil {
		return ""
	}
	var s bytes.Buffer
	fmt.Fprintf(&s, "\n")
	for i, v := range values {
		fmt.Fprintf(&s, "Value %d:\n", i)
		for alg := range v {
			for pcr := range v[alg] {
				fmt.Fprintf(&s, " PCR%d,%v: %x\n", pcr, alg, v[alg][pcr])
			}
		}
	}
	return s.String()
}

func ValidateKeyDataFile(tpm *tpm2.TPMContext, keyFile string, authPrivateKey TPMPolicyAuthKey, session tpm2.SessionContext) error {
	kf, err := os.Open(keyFile)
	if err != nil {
		return err
	}
	defer kf.Close()

	_, _, _, err = decodeAndValidateKeyData(tpm, kf, authPrivateKey, session)
	return err
}<|MERGE_RESOLUTION|>--- conflicted
+++ resolved
@@ -39,59 +39,31 @@
 
 // Export variables and unexported functions for testing
 var (
-<<<<<<< HEAD
-	ComputeDbUpdate                  = computeDbUpdate
-	ComputeDynamicPolicy             = computeDynamicPolicy
-	ComputePeImageDigest             = computePeImageDigest
-	ComputePolicyORData              = computePolicyORData
-	ComputeSnapModelDigest           = computeSnapModelDigest
-	ComputeStaticPolicy              = computeStaticPolicy
-	CreatePinNVIndex                 = createPinNVIndex
-	CreatePublicAreaForRSASigningKey = createPublicAreaForRSASigningKey
-	DecodeSecureBootDb               = decodeSecureBootDb
-	DecodeWinCertificate             = decodeWinCertificate
-	EFICertTypePkcs7Guid             = efiCertTypePkcs7Guid
-	EFICertX509Guid                  = efiCertX509Guid
-	EnsureLockNVIndex                = ensureLockNVIndex
-	ExecutePolicySession             = executePolicySession
-	IncrementDynamicPolicyCounter    = incrementDynamicPolicyCounter
-	IsDynamicPolicyDataError         = isDynamicPolicyDataError
-	IsStaticPolicyDataError          = isStaticPolicyDataError
-	LockNVIndexAttrs                 = lockNVIndexAttrs
-	PerformPinChange                 = performPinChange
-	ReadAndValidateLockNVIndexPublic = readAndValidateLockNVIndexPublic
-	ReadDynamicPolicyCounter         = readDynamicPolicyCounter
-	ReadShimVendorCert               = readShimVendorCert
-	WinCertTypePKCSSignedData        = winCertTypePKCSSignedData
-	WinCertTypeEfiGuid               = winCertTypeEfiGuid
-=======
-	ComputeDbUpdate                          = computeDbUpdate
-	ComputeDynamicPolicy                     = computeDynamicPolicy
-	CreatePcrPolicyCounter                   = createPcrPolicyCounter
-	ComputePcrPolicyCounterAuthPolicies      = computePcrPolicyCounterAuthPolicies
-	ComputePcrPolicyRefFromCounterContext    = computePcrPolicyRefFromCounterContext
-	ComputePcrPolicyRefFromCounterName       = computePcrPolicyRefFromCounterName
-	ComputePeImageDigest                     = computePeImageDigest
-	ComputePolicyORData                      = computePolicyORData
-	ComputeSnapModelDigest                   = computeSnapModelDigest
-	ComputeStaticPolicy                      = computeStaticPolicy
-	CreateTPMPublicAreaForECDSAKey           = createTPMPublicAreaForECDSAKey
-	DecodeSecureBootDb                       = decodeSecureBootDb
-	DecodeWinCertificate                     = decodeWinCertificate
-	EFICertTypePkcs7Guid                     = efiCertTypePkcs7Guid
-	EFICertX509Guid                          = efiCertX509Guid
-	ExecutePolicySession                     = executePolicySession
-	IdentifyInitialOSLaunchVerificationEvent = identifyInitialOSLaunchVerificationEvent
-	IncrementPcrPolicyCounter                = incrementPcrPolicyCounter
-	IsDynamicPolicyDataError                 = isDynamicPolicyDataError
-	IsStaticPolicyDataError                  = isStaticPolicyDataError
-	LockNVIndex1Attrs                        = lockNVIndex1Attrs
-	PerformPinChange                         = performPinChange
-	ReadPcrPolicyCounter                     = readPcrPolicyCounter
-	ReadShimVendorCert                       = readShimVendorCert
-	WinCertTypePKCSSignedData                = winCertTypePKCSSignedData
-	WinCertTypeEfiGuid                       = winCertTypeEfiGuid
->>>>>>> bd7a6eab
+	ComputeDbUpdate                       = computeDbUpdate
+	ComputeDynamicPolicy                  = computeDynamicPolicy
+	CreatePcrPolicyCounter                = createPcrPolicyCounter
+	ComputePcrPolicyCounterAuthPolicies   = computePcrPolicyCounterAuthPolicies
+	ComputePcrPolicyRefFromCounterContext = computePcrPolicyRefFromCounterContext
+	ComputePcrPolicyRefFromCounterName    = computePcrPolicyRefFromCounterName
+	ComputePeImageDigest                  = computePeImageDigest
+	ComputePolicyORData                   = computePolicyORData
+	ComputeSnapModelDigest                = computeSnapModelDigest
+	ComputeStaticPolicy                   = computeStaticPolicy
+	CreateTPMPublicAreaForECDSAKey        = createTPMPublicAreaForECDSAKey
+	DecodeSecureBootDb                    = decodeSecureBootDb
+	DecodeWinCertificate                  = decodeWinCertificate
+	EFICertTypePkcs7Guid                  = efiCertTypePkcs7Guid
+	EFICertX509Guid                       = efiCertX509Guid
+	ExecutePolicySession                  = executePolicySession
+	IncrementPcrPolicyCounter             = incrementPcrPolicyCounter
+	IsDynamicPolicyDataError              = isDynamicPolicyDataError
+	IsStaticPolicyDataError               = isStaticPolicyDataError
+	LockNVIndex1Attrs                     = lockNVIndex1Attrs
+	PerformPinChange                      = performPinChange
+	ReadPcrPolicyCounter                  = readPcrPolicyCounter
+	ReadShimVendorCert                    = readShimVendorCert
+	WinCertTypePKCSSignedData             = winCertTypePKCSSignedData
+	WinCertTypeEfiGuid                    = winCertTypeEfiGuid
 )
 
 // Alias some unexported types for testing. These are required in order to pass these between functions in tests, or to access

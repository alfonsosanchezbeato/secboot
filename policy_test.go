// -*- Mode: Go; indent-tabs-mode: t -*-

/*
 * Copyright (C) 2019 Canonical Ltd
 *
 * This program is free software: you can redistribute it and/or modify
 * it under the terms of the GNU General Public License version 3 as
 * published by the Free Software Foundation.
 *
 * This program is distributed in the hope that it will be useful,
 * but WITHOUT ANY WARRANTY; without even the implied warranty of
 * MERCHANTABILITY or FITNESS FOR A PARTICULAR PURPOSE.  See the
 * GNU General Public License for more details.
 *
 * You should have received a copy of the GNU General Public License
 * along with this program.  If not, see <http://www.gnu.org/licenses/>.
 *
 */

package secboot_test

import (
	"bytes"
	"crypto/ecdsa"
	"crypto/elliptic"
	"crypto/x509"
	"encoding/binary"
	"encoding/pem"
	"math/big"
	"sort"
	"testing"
	"unsafe"

	"github.com/canonical/go-tpm2"
	. "github.com/snapcore/secboot"
	"github.com/snapcore/secboot/internal/testutil"
)

func validateLockNVIndex(t *testing.T, tpm *tpm2.TPMContext) {
	index, err := tpm.CreateResourceContextFromTPM(LockNVHandle)
	if err != nil {
		t.Fatalf("Cannot create context for lock NV index: %v", err)
	}

	// Validate the properties of the index
	pub, _, err := tpm.NVReadPublic(index)
	if err != nil {
		t.Fatalf("NVReadPublic failed: %v", err)
	}

	if pub.NameAlg != tpm2.HashAlgorithmSHA256 {
		t.Errorf("Lock NV index has the wrong name algorithm")
	}
	if pub.Attrs.Type() != tpm2.NVTypeOrdinary {
		t.Errorf("Lock NV index has the wrong type")
	}
	if pub.Attrs.AttrsOnly() != tpm2.AttrNVPolicyWrite|tpm2.AttrNVAuthRead|tpm2.AttrNVNoDA|tpm2.AttrNVReadStClear|tpm2.AttrNVWritten {
		t.Errorf("Lock NV index has the wrong attributes")
	}
	if pub.Size != uint16(0) {
		t.Errorf("Lock NV index has the wrong size")
	}

	dataIndex, err := tpm.CreateResourceContextFromTPM(LockNVDataHandle)
	if err != nil {
		t.Fatalf("Cannot create context for lock policy data NV index: %v", err)
	}

	dataPub, _, err := tpm.NVReadPublic(dataIndex)
	if err != nil {
		t.Fatalf("NVReadPublic failed: %v", err)
	}
	data, err := tpm.NVRead(dataIndex, dataIndex, dataPub.Size, 0, nil)
	if err != nil {
		t.Fatalf("NVRead failed: %v", err)
	}

	var version uint8
	var keyName tpm2.Name
	var clock uint64
	if _, err := tpm2.UnmarshalFromBytes(data, &version, &keyName, &clock); err != nil {
		t.Fatalf("UnmarshalFromBytes failed: %v", err)
	}

	if version != 0 {
		t.Errorf("Unexpected version for lock NV index policy")
	}

	clockBytes := make([]byte, binary.Size(clock))
	binary.BigEndian.PutUint64(clockBytes, clock)

	trial, _ := tpm2.ComputeAuthPolicy(tpm2.HashAlgorithmSHA256)
	trial.PolicyCommandCode(tpm2.CommandNVWrite)
	trial.PolicyCounterTimer(clockBytes, 8, tpm2.OpUnsignedLT)
	trial.PolicySigned(keyName, nil)

	if !bytes.Equal(trial.GetDigest(), pub.AuthPolicy) {
		t.Errorf("Lock NV index has the wrong authorization policy")
	}
}

func TestIncrementPcrPolicyCounter(t *testing.T) {
	tpm := openTPMForTesting(t)
	defer closeTPM(t, tpm)

	key, err := ecdsa.GenerateKey(elliptic.P256(), testutil.RandReader)
	if err != nil {
		t.Fatalf("GenerateKey failed: %v", err)
	}
	keyPublic := CreateTPMPublicAreaForECDSAKey(&key.PublicKey)
	keyName, err := keyPublic.Name()
	if err != nil {
		t.Fatalf("Cannot compute key name: %v", err)
	}

	policyCounterPub, err := CreatePcrPolicyCounter(tpm.TPMContext, 0x0181ff00, keyName, tpm.HmacSession())
	if err != nil {
		t.Fatalf("CreatePcrPolicyCounter failed: %v", err)
	}
	defer func() {
		index, err := tpm2.CreateNVIndexResourceContextFromPublic(policyCounterPub)
		if err != nil {
			t.Errorf("CreateNVIndexResourceContextFromPublic failed: %v", err)
		}
		undefineNVSpace(t, tpm, index, tpm.OwnerHandleContext())
	}()

	initialCount, err := ReadPcrPolicyCounter(tpm.TPMContext, CurrentMetadataVersion, policyCounterPub, nil, tpm.HmacSession())
	if err != nil {
		t.Errorf("ReadPcrPolicyCounter failed: %v", err)
	}

	if err := IncrementPcrPolicyCounter(tpm.TPMContext, CurrentMetadataVersion, policyCounterPub, nil, key, keyPublic, tpm.HmacSession()); err != nil {
		t.Fatalf("IncrementPcrPolicyCounter failed: %v", err)
	}

	count, err := ReadPcrPolicyCounter(tpm.TPMContext, CurrentMetadataVersion, policyCounterPub, nil, tpm.HmacSession())
	if err != nil {
		t.Errorf("ReadPcrPolicyCounter failed: %v", err)
	}
	if count != initialCount+1 {
		t.Errorf("ReadPcrPolicyCounter returned an unexpected count (got %d, expected %d)", count, initialCount+1)
	}
}

func TestReadPcrPolicyCounter(t *testing.T) {
	tpm := openTPMForTesting(t)
	defer closeTPM(t, tpm)

	testPublic := tpm2.NVPublic{
		Index:   0x0181fe00,
		NameAlg: tpm2.HashAlgorithmSHA256,
		Attrs:   tpm2.NVTypeCounter.WithAttrs(tpm2.AttrNVAuthWrite | tpm2.AttrNVAuthRead),
		Size:    8}
	testIndex, err := tpm.NVDefineSpace(tpm.OwnerHandleContext(), nil, &testPublic, nil)
	if err != nil {
		t.Fatalf("NVDefineSpace failed: %v", err)
	}
	defer undefineNVSpace(t, tpm, testIndex, tpm.OwnerHandleContext())
	if err := tpm.NVIncrement(testIndex, testIndex, nil); err != nil {
		t.Fatalf("NVIncrement failed: %v", err)
	}
	testCount, err := tpm.NVReadCounter(testIndex, testIndex, nil)
	if err != nil {
		t.Fatalf("NVReadCounter failed: %v", err)
	}

<<<<<<< HEAD
	key, err := ecdsa.GenerateKey(elliptic.P256(), testutil.RandReader)
	if err != nil {
		t.Fatalf("GenerateKey failed: %v", err)
	}
	keyPublic := CreateTPMPublicAreaForECDSAKey(&key.PublicKey)
	keyName, err := keyPublic.Name()
	if err != nil {
		t.Fatalf("Cannot compute key name: %v", err)
	}

	pinIndexPub, pinIndexAuthPolicies, err := CreatePinNVIndex(tpm.TPMContext, 0x0181ff00, keyName, tpm.HmacSession())
=======
	policyCounterPub, err := CreatePcrPolicyCounter(tpm.TPMContext, 0x0181ff00, nil, tpm.HmacSession())
>>>>>>> 27f1a2f0
	if err != nil {
		t.Fatalf("CreatePcrPolicyCounter failed: %v", err)
	}
	defer func() {
		index, err := tpm2.CreateNVIndexResourceContextFromPublic(policyCounterPub)
		if err != nil {
			t.Errorf("CreateNVIndexResourceContextFromPublic failed: %v", err)
		}
		undefineNVSpace(t, tpm, index, tpm.OwnerHandleContext())
	}()

	count, err := ReadPcrPolicyCounter(tpm.TPMContext, CurrentMetadataVersion, policyCounterPub, nil, tpm.HmacSession())
	if err != nil {
		t.Errorf("ReadPcrPolicyCounter failed: %v", err)
	}
	if count != testCount {
		t.Errorf("ReadPcrPolicyCounter returned an unexpected count (got %d, expected %d)", count, testCount)
	}
}

func undefineLockNVIndices(t *testing.T, tpm *TPMConnection) {
	if index, err := tpm.CreateResourceContextFromTPM(LockNVHandle); err == nil {
		undefineNVSpace(t, tpm, index, tpm.OwnerHandleContext())
	}
	if index, err := tpm.CreateResourceContextFromTPM(LockNVDataHandle); err == nil {
		undefineNVSpace(t, tpm, index, tpm.OwnerHandleContext())
	}
}

func TestEnsureLockNVIndex(t *testing.T) {
	tpm := openTPMForTesting(t)
	defer closeTPM(t, tpm)

	undefineLockNVIndices(t, tpm)
	if err := EnsureLockNVIndex(tpm.TPMContext, tpm.HmacSession()); err != nil {
		t.Errorf("EnsureLockNVIndex failed: %v", err)
	}
	defer func() {
		index, err := tpm.CreateResourceContextFromTPM(LockNVHandle)
		if err != nil {
			t.Errorf("CreateResourceContextFromTPM failed: %v", err)
		}
		undefineNVSpace(t, tpm, index, tpm.OwnerHandleContext())
		index, err = tpm.CreateResourceContextFromTPM(LockNVDataHandle)
		if err != nil {
			t.Errorf("CreateResourceContextFromTPM failed: %v", err)
		}
		undefineNVSpace(t, tpm, index, tpm.OwnerHandleContext())
	}()

	validateLockNVIndex(t, tpm.TPMContext)

	index, err := tpm.CreateResourceContextFromTPM(LockNVHandle)
	if err != nil {
		t.Fatalf("No lock NV index created")
	}
	origName := index.Name()

	if err := EnsureLockNVIndex(tpm.TPMContext, tpm.HmacSession()); err != nil {
		t.Errorf("EnsureLockNVIndex failed: %v", err)
	}

	index, err = tpm.CreateResourceContextFromTPM(LockNVHandle)
	if err != nil {
		t.Fatalf("No lock NV index created")
	}
	if !bytes.Equal(index.Name(), origName) {
		t.Errorf("lock NV index shouldn't have been recreated")
	}
}

func TestReadAndValidateLockNVIndexPublic(t *testing.T) {
	tpm := openTPMForTesting(t)
	defer closeTPM(t, tpm)

	prepare := func(t *testing.T) (tpm2.ResourceContext, tpm2.ResourceContext) {
		undefineLockNVIndices(t, tpm)
		if err := EnsureLockNVIndex(tpm.TPMContext, tpm.HmacSession()); err != nil {
			t.Errorf("EnsureLockNVIndex failed: %v", err)
		}
		index, err := tpm.CreateResourceContextFromTPM(LockNVHandle)
		if err != nil {
			t.Fatalf("No lock NV index created")
		}
		dataIndex, err := tpm.CreateResourceContextFromTPM(LockNVDataHandle)
		if err != nil {
			t.Fatalf("No lock NV data index created")
		}
		return index, dataIndex
	}

	t.Run("Good", func(t *testing.T) {
		index, dataIndex := prepare(t)
		defer func() {
			undefineNVSpace(t, tpm, index, tpm.OwnerHandleContext())
			undefineNVSpace(t, tpm, dataIndex, tpm.OwnerHandleContext())
		}()
		pub, err := ReadAndValidateLockNVIndexPublic(tpm.TPMContext, index, tpm.HmacSession())
		if err != nil {
			t.Fatalf("ReadAndValidateLockNVIndexPublic failed: %v", err)
		}
		if pub.Index != LockNVHandle {
			t.Errorf("Returned public area has wrong handle")
		}
		if pub.Attrs != LockNVIndexAttrs|tpm2.AttrNVWritten {
			t.Errorf("incorrect lock NV index attributes")
		}
	})

	t.Run("ReadLocked", func(t *testing.T) {
		index, dataIndex := prepare(t)
		defer func() {
			undefineNVSpace(t, tpm, index, tpm.OwnerHandleContext())
			undefineNVSpace(t, tpm, dataIndex, tpm.OwnerHandleContext())
		}()
		if err := tpm.NVReadLock(index, index, nil); err != nil {
			t.Fatalf("NVReadLock failed: %v", err)
		}
		pub, err := ReadAndValidateLockNVIndexPublic(tpm.TPMContext, index, tpm.HmacSession())
		if err != nil {
			t.Fatalf("ReadAndValidateLockNVIndexPublic failed: %v", err)
		}
		if pub.Index != LockNVHandle {
			t.Errorf("Returned public area has wrong handle")
		}
		if pub.Attrs != LockNVIndexAttrs|tpm2.AttrNVWritten {
			t.Errorf("incorrect lock NV index attributes")
		}
	})

	t.Run("NoPolicyDataIndex", func(t *testing.T) {
		index, dataIndex := prepare(t)
		defer undefineNVSpace(t, tpm, index, tpm.OwnerHandleContext())
		if err := tpm.NVUndefineSpace(tpm.OwnerHandleContext(), dataIndex, nil); err != nil {
			t.Fatalf("NVUndefineSpace failed: %v", err)
		}
		pub, err := ReadAndValidateLockNVIndexPublic(tpm.TPMContext, index, tpm.HmacSession())
		if pub != nil {
			t.Errorf("ReadAndValidateLockNVIndexPublic should have returned no public area")
		}
		if !tpm2.IsResourceUnavailableError(err, LockNVDataHandle) {
			t.Errorf("Unexpected error type")
		}
	})

	t.Run("IncorrectClockValue", func(t *testing.T) {
		index, dataIndex := prepare(t)
		dataIndexUndefined := false
		defer func() {
			undefineNVSpace(t, tpm, index, tpm.OwnerHandleContext())
			if dataIndexUndefined {
				return
			}
			undefineNVSpace(t, tpm, dataIndex, tpm.OwnerHandleContext())
		}()

		// Test with a policy data index that indicates a time in the future.

		dataPub, _, err := tpm.NVReadPublic(dataIndex)
		if err != nil {
			t.Fatalf("NVReadPublic failed: %v", err)
		}
		data, err := tpm.NVRead(dataIndex, dataIndex, dataPub.Size, 0, nil)
		if err != nil {
			t.Fatalf("NVRead failed: %v", err)
		}
		var version uint8
		var keyName tpm2.Name
		var clock uint64
		if _, err := tpm2.UnmarshalFromBytes(data, &version, &keyName, &clock); err != nil {
			t.Fatalf("UnmarshalFromBytes failed: %v", err)
		}

		time, err := tpm.ReadClock()
		if err != nil {
			t.Fatalf("ReadClock failed: %v", err)
		}

		data, err = tpm2.MarshalToBytes(version, keyName, time.ClockInfo.Clock+3600000)
		if err != nil {
			t.Errorf("MarshalToBytes failed: %v", err)
		}

		if err := tpm.NVUndefineSpace(tpm.OwnerHandleContext(), dataIndex, nil); err != nil {
			t.Fatalf("NVUndefineSpace failed: %v", err)
		}
		dataIndexUndefined = true

		public := tpm2.NVPublic{
			Index:   LockNVDataHandle,
			NameAlg: tpm2.HashAlgorithmSHA256,
			Attrs:   tpm2.NVTypeOrdinary.WithAttrs(tpm2.AttrNVAuthWrite | tpm2.AttrNVWriteDefine | tpm2.AttrNVAuthRead | tpm2.AttrNVNoDA),
			Size:    uint16(len(data))}
		dataIndex, err = tpm.NVDefineSpace(tpm.OwnerHandleContext(), nil, &public, nil)
		if err != nil {
			t.Fatalf("NVDefineSpace failed: %v", err)
		}
		defer undefineNVSpace(t, tpm, dataIndex, tpm.OwnerHandleContext())

		if err := tpm.NVWrite(dataIndex, dataIndex, data, 0, nil); err != nil {
			t.Errorf("NVWrite failed: %v", err)
		}
		pub, err := ReadAndValidateLockNVIndexPublic(tpm.TPMContext, index, tpm.HmacSession())
		if err == nil {
			t.Fatalf("ReadAndValidateLockNVIndexPublic should have failed")
		}
		if pub != nil {
			t.Errorf("ReadAndValidateLockNVIndexPublic should have returned no public area")
		}
		if err.Error() != "unexpected clock value in policy data" {
			t.Errorf("Unexpected error: %v", err)
		}
	})

	t.Run("IncorrectPolicy", func(t *testing.T) {
		clearTPMWithPlatformAuth(t, tpm)

		// Test with a bogus lock NV index that allows writes far in to the future, making it possible
		// to recreate it to remove the read lock bit.

		key, err := ecdsa.GenerateKey(elliptic.P256(), testutil.RandReader)
		if err != nil {
			t.Fatalf("GenerateKey failed: %v", err)
		}

		keyPublic := CreateTPMPublicAreaForECDSAKey(&key.PublicKey)
		keyName, err := keyPublic.Name()
		if err != nil {
			t.Errorf("Cannot compute key name: %v", err)
		}

		time, err := tpm.ReadClock()
		if err != nil {
			t.Fatalf("ReadClock failed: %v", err)
		}
		time.ClockInfo.Clock += 5000
		clockBytes := make(tpm2.Operand, binary.Size(time.ClockInfo.Clock))
		binary.BigEndian.PutUint64(clockBytes, time.ClockInfo.Clock+3600000000)

		trial, _ := tpm2.ComputeAuthPolicy(tpm2.HashAlgorithmSHA256)
		trial.PolicyCommandCode(tpm2.CommandNVWrite)
		trial.PolicyCounterTimer(clockBytes, 8, tpm2.OpUnsignedLT)
		trial.PolicySigned(keyName, nil)

		public := tpm2.NVPublic{
			Index:      LockNVHandle,
			NameAlg:    tpm2.HashAlgorithmSHA256,
			Attrs:      LockNVIndexAttrs,
			AuthPolicy: trial.GetDigest(),
			Size:       0}
		index, err := tpm.NVDefineSpace(tpm.OwnerHandleContext(), nil, &public, nil)
		if err != nil {
			t.Fatalf("NVDefineSpace failed: %v", err)
		}
		defer undefineNVSpace(t, tpm, index, tpm.OwnerHandleContext())

		policySession, err := tpm.StartAuthSession(nil, nil, tpm2.SessionTypePolicy, nil, tpm2.HashAlgorithmSHA256)
		if err != nil {
			t.Fatalf("StartAuthSession failed: %v", err)
		}
		defer tpm.FlushContext(policySession)

		h := tpm2.HashAlgorithmSHA256.NewHash()
		h.Write(policySession.NonceTPM())
		binary.Write(h, binary.BigEndian, int32(0))

		sigR, sigS, err := ecdsa.Sign(testutil.RandReader, key, h.Sum(nil))
		if err != nil {
			t.Errorf("SignPSS failed: %v", err)
		}

		keyLoaded, err := tpm.LoadExternal(nil, keyPublic, tpm2.HandleEndorsement)
		if err != nil {
			t.Fatalf("LoadExternal failed: %v", err)
		}
		defer tpm.FlushContext(keyLoaded)

		signature := tpm2.Signature{
			SigAlg: tpm2.SigSchemeAlgECDSA,
			Signature: tpm2.SignatureU{
				Data: &tpm2.SignatureECDSA{
					Hash:       tpm2.HashAlgorithmSHA256,
					SignatureR: sigR.Bytes(),
					SignatureS: sigS.Bytes()}}}

		if err := tpm.PolicyCommandCode(policySession, tpm2.CommandNVWrite); err != nil {
			t.Errorf("Assertion failed: %v", err)
		}
		if err := tpm.PolicyCounterTimer(policySession, clockBytes, 8, tpm2.OpUnsignedLT); err != nil {
			t.Errorf("Assertion failed: %v", err)
		}
		if _, _, err := tpm.PolicySigned(keyLoaded, policySession, true, nil, nil, 0, &signature); err != nil {
			t.Errorf("Assertion failed: %v", err)
		}

		if err := tpm.NVWrite(index, index, nil, 0, policySession); err != nil {
			t.Errorf("NVWrite failed: %v", err)
		}

		data, err := tpm2.MarshalToBytes(uint8(0), keyName, time.ClockInfo.Clock)
		if err != nil {
			t.Fatalf("MarshalToBytes failed: %v", err)
		}

		// Create the data index.
		dataPublic := tpm2.NVPublic{
			Index:   LockNVDataHandle,
			NameAlg: tpm2.HashAlgorithmSHA256,
			Attrs:   tpm2.NVTypeOrdinary.WithAttrs(tpm2.AttrNVAuthWrite | tpm2.AttrNVWriteDefine | tpm2.AttrNVAuthRead | tpm2.AttrNVNoDA),
			Size:    uint16(len(data))}
		dataIndex, err := tpm.NVDefineSpace(tpm.OwnerHandleContext(), nil, &dataPublic, nil)
		if err != nil {
			t.Fatalf("NVDefineSpace failed: %v", err)
		}
		defer undefineNVSpace(t, tpm, dataIndex, tpm.OwnerHandleContext())

		if err := tpm.NVWrite(dataIndex, dataIndex, data, 0, nil); err != nil {
			t.Errorf("NVWrite failed: %v", err)
		}

		pub, err := ReadAndValidateLockNVIndexPublic(tpm.TPMContext, index, tpm.HmacSession())
		if err == nil {
			t.Fatalf("ReadAndValidateLockNVIndexPublic should have failed")
		}
		if pub != nil {
			t.Errorf("ReadAndValidateLockNVIndexPublic should have returned no public area")
		}
		if err.Error() != "incorrect policy for NV index" {
			t.Errorf("Unexpected error: %v", err)
		}
	})
}

func TestComputeStaticPolicy(t *testing.T) {
	block, _ := pem.Decode([]byte(`
-----BEGIN EC PRIVATE KEY-----
MHcCAQEEIN0CY2/bCbM8ZRSVp5v/KAQKF110RFcA6TucTfUluWwcoAoGCCqGSM49
AwEHoUQDQgAEkxoOhf6oe3ZE91Kl97qMH/WndK1B0gD7nuqXzPnwtxBBWhTF6pbw
9Q+I3rhtL9V2WmOkOLIivB6zTO+dDmJi6w==
-----END EC PRIVATE KEY-----`))
	key, err := x509.ParseECPrivateKey(block.Bytes)
	if err != nil {
		t.Fatalf("ParsePKCS1PrivateKey failed: %v", err)
	}
<<<<<<< HEAD
	publicKey := CreateTPMPublicAreaForECDSAKey(&key.PublicKey)
=======
	publicKey := CreatePublicAreaForECDSAKey(&key.PublicKey)
	publicKeyName, _ := publicKey.Name()
>>>>>>> 27f1a2f0

	pcrPolicyCounterAuthPolicies, _ := ComputePcrPolicyCounterAuthPolicies(tpm2.HashAlgorithmSHA256, publicKeyName)
	trial, _ := tpm2.ComputeAuthPolicy(tpm2.HashAlgorithmSHA256)
	trial.PolicyOR(pcrPolicyCounterAuthPolicies)

	pcrPolicyCounterPub := &tpm2.NVPublic{
		Index:      0x0181fff0,
		NameAlg:    tpm2.HashAlgorithmSHA256,
		Attrs:      tpm2.NVTypeCounter.WithAttrs(tpm2.AttrNVPolicyWrite | tpm2.AttrNVAuthRead | tpm2.AttrNVNoDA | tpm2.AttrNVWritten),
		AuthPolicy: trial.GetDigest(),
		Size:       8}

	lockIndexPub := tpm2.NVPublic{
		Index:      LockNVHandle,
		NameAlg:    tpm2.HashAlgorithmSHA256,
		Attrs:      tpm2.NVTypeOrdinary.WithAttrs(tpm2.AttrNVPolicyWrite | tpm2.AttrNVAuthRead | tpm2.AttrNVNoDA | tpm2.AttrNVReadStClear | tpm2.AttrNVWritten),
		AuthPolicy: make(tpm2.Digest, tpm2.HashAlgorithmSHA256.Size()),
		Size:       0}
	lockName, _ := lockIndexPub.Name()

	for _, data := range []struct {
		desc                string
		alg                 tpm2.HashAlgorithmId
		pcrPolicyCounterPub *tpm2.NVPublic
		policy              tpm2.Digest
	}{
		{
			desc:                "SHA256",
			alg:                 tpm2.HashAlgorithmSHA256,
			pcrPolicyCounterPub: pcrPolicyCounterPub,
			policy:              decodeHexStringT(t, "c5254ead173361569199cee1479ff329d1b4f0d329c794d7c362e0ed6aa43dbe"),
		},
		{
			desc:                "SHA1",
			alg:                 tpm2.HashAlgorithmSHA1,
			pcrPolicyCounterPub: pcrPolicyCounterPub,
			policy:              decodeHexStringT(t, "e502a0d62dfc7a61ccf1b3e7814729532761171a"),
		},
		{
			desc:   "NoPolicyCounter",
			alg:    tpm2.HashAlgorithmSHA256,
			policy: decodeHexStringT(t, "594b23bea81ac48f593fdb179e35f74a23ca002d97415fc1a95b424b59fcdf28"),
		},
	} {
		t.Run(data.desc, func(t *testing.T) {
			dataout, policy, err := ComputeStaticPolicy(data.alg, NewStaticPolicyComputeParams(publicKey, data.pcrPolicyCounterPub, lockName))
			if err != nil {
				t.Fatalf("ComputeStaticPolicy failed: %v", err)
			}
			if dataout.AuthPublicKey().Params.ECCDetail().CurveID.GoCurve() != key.Curve {
				t.Errorf("Auth key public area has the wrong curve")
			}
			if (&big.Int{}).SetBytes(dataout.AuthPublicKey().Unique.ECC().X).Cmp(key.X) != 0 {
				t.Errorf("Auth key public area has the wrong point")
			}
			if (&big.Int{}).SetBytes(dataout.AuthPublicKey().Unique.ECC().Y).Cmp(key.Y) != 0 {
				t.Errorf("Auth key public area has the wrong point")
			}

			expectedPCRPolicyCounterHandle := tpm2.HandleNull
			if data.pcrPolicyCounterPub != nil {
				expectedPCRPolicyCounterHandle = pcrPolicyCounterPub.Index
			}
			if dataout.PcrPolicyCounterHandle() != expectedPCRPolicyCounterHandle {
				t.Errorf("Wrong policy counter index handle")
			}

			if len(dataout.V0PinIndexAuthPolicies()) != 0 {
				t.Errorf("Wrong number of legacy PIN NV index auth policies")
			}

			if !bytes.Equal(policy, data.policy) {
				t.Errorf("Wrong policy digest: %x", policy)
			}
		})
	}
}

type pcrDigestBuilder struct {
	t           *testing.T
	alg         tpm2.HashAlgorithmId
	pcrs        tpm2.PCRSelectionList
	pcrsCurrent tpm2.PCRSelectionList
	values      tpm2.PCRValues
}

func (b *pcrDigestBuilder) addDigest(digest tpm2.Digest) *pcrDigestBuilder {
	for {
		if len(b.pcrsCurrent) == 0 {
			b.t.Fatalf("No more digests required")
		}
		if len(b.pcrsCurrent[0].Select) > 0 {
			break
		}
		b.pcrsCurrent = b.pcrsCurrent[1:]
	}

	b.values.SetValue(b.pcrsCurrent[0].Hash, b.pcrsCurrent[0].Select[0], digest)

	b.pcrsCurrent[0].Select = b.pcrsCurrent[0].Select[1:]
	return b
}

func (b *pcrDigestBuilder) end() tpm2.Digest {
	digest, err := tpm2.ComputePCRDigest(b.alg, b.pcrs, b.values)
	if err != nil {
		b.t.Fatalf("ComputePCRDigest failed: %v", err)
	}
	return digest
}

func buildPCRDigest(t *testing.T, alg tpm2.HashAlgorithmId, pcrs tpm2.PCRSelectionList) *pcrDigestBuilder {
	var pcrs2 tpm2.PCRSelectionList
	for _, p := range pcrs {
		p2 := tpm2.PCRSelection{Hash: p.Hash}
		p2.Select = make([]int, len(p.Select))
		copy(p2.Select, p.Select)
		sort.Ints(p2.Select)
		pcrs2 = append(pcrs2, p2)
	}
	return &pcrDigestBuilder{t: t, alg: alg, pcrs: pcrs, pcrsCurrent: pcrs2, values: make(tpm2.PCRValues)}
}

func TestComputePolicyORData(t *testing.T) {
	for _, data := range []struct {
		desc         string
		alg          tpm2.HashAlgorithmId
		inputDigests tpm2.DigestList
		outputPolicy tpm2.Digest
	}{
		{
			desc: "SingleDigest",
			alg:  tpm2.HashAlgorithmSHA256,
			inputDigests: tpm2.DigestList{
				buildPCRDigest(t, tpm2.HashAlgorithmSHA256, tpm2.PCRSelectionList{{Hash: tpm2.HashAlgorithmSHA256, Select: []int{7}}}).addDigest(testutil.MakePCRValueFromEvents(tpm2.HashAlgorithmSHA256, "foo")).end(),
			},
			outputPolicy: decodeHexStringT(t, "fd7451c024bafe5f117cab2841c2dd81f5304350bd8b17ef1f667bceda1ffcf9"),
		},
		{
			desc: "MultipleDigests",
			alg:  tpm2.HashAlgorithmSHA256,
			inputDigests: tpm2.DigestList{
				buildPCRDigest(t, tpm2.HashAlgorithmSHA256, tpm2.PCRSelectionList{{Hash: tpm2.HashAlgorithmSHA256, Select: []int{7}}}).addDigest(testutil.MakePCRValueFromEvents(tpm2.HashAlgorithmSHA256, "foo")).end(),
				buildPCRDigest(t, tpm2.HashAlgorithmSHA256, tpm2.PCRSelectionList{{Hash: tpm2.HashAlgorithmSHA256, Select: []int{7}}}).addDigest(testutil.MakePCRValueFromEvents(tpm2.HashAlgorithmSHA256, "bar")).end(),
				buildPCRDigest(t, tpm2.HashAlgorithmSHA256, tpm2.PCRSelectionList{{Hash: tpm2.HashAlgorithmSHA256, Select: []int{7}}}).addDigest(testutil.MakePCRValueFromEvents(tpm2.HashAlgorithmSHA256, "abc")).end(),
				buildPCRDigest(t, tpm2.HashAlgorithmSHA256, tpm2.PCRSelectionList{{Hash: tpm2.HashAlgorithmSHA256, Select: []int{7}}}).addDigest(testutil.MakePCRValueFromEvents(tpm2.HashAlgorithmSHA256, "1234")).end(),
			},
			outputPolicy: decodeHexStringT(t, "4088de0181ede03662fabce88ba4385b16448a981f6b399da861dfe6cc955b68"),
		},
		{
			desc: "2Rows",
			alg:  tpm2.HashAlgorithmSHA256,
			inputDigests: tpm2.DigestList{
				buildPCRDigest(t, tpm2.HashAlgorithmSHA256, tpm2.PCRSelectionList{{Hash: tpm2.HashAlgorithmSHA256, Select: []int{7, 12}}}).addDigest(testutil.MakePCRValueFromEvents(tpm2.HashAlgorithmSHA256, "foo1")).addDigest(testutil.MakePCRValueFromEvents(tpm2.HashAlgorithmSHA256, "bar1")).end(),
				buildPCRDigest(t, tpm2.HashAlgorithmSHA256, tpm2.PCRSelectionList{{Hash: tpm2.HashAlgorithmSHA256, Select: []int{7, 12}}}).addDigest(testutil.MakePCRValueFromEvents(tpm2.HashAlgorithmSHA256, "foo1")).addDigest(testutil.MakePCRValueFromEvents(tpm2.HashAlgorithmSHA256, "bar2")).end(),
				buildPCRDigest(t, tpm2.HashAlgorithmSHA256, tpm2.PCRSelectionList{{Hash: tpm2.HashAlgorithmSHA256, Select: []int{7, 12}}}).addDigest(testutil.MakePCRValueFromEvents(tpm2.HashAlgorithmSHA256, "foo1")).addDigest(testutil.MakePCRValueFromEvents(tpm2.HashAlgorithmSHA256, "bar3")).end(),
				buildPCRDigest(t, tpm2.HashAlgorithmSHA256, tpm2.PCRSelectionList{{Hash: tpm2.HashAlgorithmSHA256, Select: []int{7, 12}}}).addDigest(testutil.MakePCRValueFromEvents(tpm2.HashAlgorithmSHA256, "foo1")).addDigest(testutil.MakePCRValueFromEvents(tpm2.HashAlgorithmSHA256, "bar4")).end(),
				buildPCRDigest(t, tpm2.HashAlgorithmSHA256, tpm2.PCRSelectionList{{Hash: tpm2.HashAlgorithmSHA256, Select: []int{7, 12}}}).addDigest(testutil.MakePCRValueFromEvents(tpm2.HashAlgorithmSHA256, "foo1")).addDigest(testutil.MakePCRValueFromEvents(tpm2.HashAlgorithmSHA256, "bar5")).end(),
				buildPCRDigest(t, tpm2.HashAlgorithmSHA256, tpm2.PCRSelectionList{{Hash: tpm2.HashAlgorithmSHA256, Select: []int{7, 12}}}).addDigest(testutil.MakePCRValueFromEvents(tpm2.HashAlgorithmSHA256, "foo2")).addDigest(testutil.MakePCRValueFromEvents(tpm2.HashAlgorithmSHA256, "bar1")).end(),
				buildPCRDigest(t, tpm2.HashAlgorithmSHA256, tpm2.PCRSelectionList{{Hash: tpm2.HashAlgorithmSHA256, Select: []int{7, 12}}}).addDigest(testutil.MakePCRValueFromEvents(tpm2.HashAlgorithmSHA256, "foo2")).addDigest(testutil.MakePCRValueFromEvents(tpm2.HashAlgorithmSHA256, "bar2")).end(),
				buildPCRDigest(t, tpm2.HashAlgorithmSHA256, tpm2.PCRSelectionList{{Hash: tpm2.HashAlgorithmSHA256, Select: []int{7, 12}}}).addDigest(testutil.MakePCRValueFromEvents(tpm2.HashAlgorithmSHA256, "foo2")).addDigest(testutil.MakePCRValueFromEvents(tpm2.HashAlgorithmSHA256, "bar3")).end(),
				buildPCRDigest(t, tpm2.HashAlgorithmSHA256, tpm2.PCRSelectionList{{Hash: tpm2.HashAlgorithmSHA256, Select: []int{7, 12}}}).addDigest(testutil.MakePCRValueFromEvents(tpm2.HashAlgorithmSHA256, "foo2")).addDigest(testutil.MakePCRValueFromEvents(tpm2.HashAlgorithmSHA256, "bar4")).end(),
				buildPCRDigest(t, tpm2.HashAlgorithmSHA256, tpm2.PCRSelectionList{{Hash: tpm2.HashAlgorithmSHA256, Select: []int{7, 12}}}).addDigest(testutil.MakePCRValueFromEvents(tpm2.HashAlgorithmSHA256, "foo2")).addDigest(testutil.MakePCRValueFromEvents(tpm2.HashAlgorithmSHA256, "bar5")).end(),
				buildPCRDigest(t, tpm2.HashAlgorithmSHA256, tpm2.PCRSelectionList{{Hash: tpm2.HashAlgorithmSHA256, Select: []int{7, 12}}}).addDigest(testutil.MakePCRValueFromEvents(tpm2.HashAlgorithmSHA256, "foo3")).addDigest(testutil.MakePCRValueFromEvents(tpm2.HashAlgorithmSHA256, "bar1")).end(),
				buildPCRDigest(t, tpm2.HashAlgorithmSHA256, tpm2.PCRSelectionList{{Hash: tpm2.HashAlgorithmSHA256, Select: []int{7, 12}}}).addDigest(testutil.MakePCRValueFromEvents(tpm2.HashAlgorithmSHA256, "foo3")).addDigest(testutil.MakePCRValueFromEvents(tpm2.HashAlgorithmSHA256, "bar2")).end(),
				buildPCRDigest(t, tpm2.HashAlgorithmSHA256, tpm2.PCRSelectionList{{Hash: tpm2.HashAlgorithmSHA256, Select: []int{7, 12}}}).addDigest(testutil.MakePCRValueFromEvents(tpm2.HashAlgorithmSHA256, "foo3")).addDigest(testutil.MakePCRValueFromEvents(tpm2.HashAlgorithmSHA256, "bar3")).end(),
				buildPCRDigest(t, tpm2.HashAlgorithmSHA256, tpm2.PCRSelectionList{{Hash: tpm2.HashAlgorithmSHA256, Select: []int{7, 12}}}).addDigest(testutil.MakePCRValueFromEvents(tpm2.HashAlgorithmSHA256, "foo3")).addDigest(testutil.MakePCRValueFromEvents(tpm2.HashAlgorithmSHA256, "bar4")).end(),
				buildPCRDigest(t, tpm2.HashAlgorithmSHA256, tpm2.PCRSelectionList{{Hash: tpm2.HashAlgorithmSHA256, Select: []int{7, 12}}}).addDigest(testutil.MakePCRValueFromEvents(tpm2.HashAlgorithmSHA256, "foo3")).addDigest(testutil.MakePCRValueFromEvents(tpm2.HashAlgorithmSHA256, "bar5")).end(),
				buildPCRDigest(t, tpm2.HashAlgorithmSHA256, tpm2.PCRSelectionList{{Hash: tpm2.HashAlgorithmSHA256, Select: []int{7, 12}}}).addDigest(testutil.MakePCRValueFromEvents(tpm2.HashAlgorithmSHA256, "foo4")).addDigest(testutil.MakePCRValueFromEvents(tpm2.HashAlgorithmSHA256, "bar1")).end(),
				buildPCRDigest(t, tpm2.HashAlgorithmSHA256, tpm2.PCRSelectionList{{Hash: tpm2.HashAlgorithmSHA256, Select: []int{7, 12}}}).addDigest(testutil.MakePCRValueFromEvents(tpm2.HashAlgorithmSHA256, "foo4")).addDigest(testutil.MakePCRValueFromEvents(tpm2.HashAlgorithmSHA256, "bar2")).end(),
				buildPCRDigest(t, tpm2.HashAlgorithmSHA256, tpm2.PCRSelectionList{{Hash: tpm2.HashAlgorithmSHA256, Select: []int{7, 12}}}).addDigest(testutil.MakePCRValueFromEvents(tpm2.HashAlgorithmSHA256, "foo4")).addDigest(testutil.MakePCRValueFromEvents(tpm2.HashAlgorithmSHA256, "bar3")).end(),
				buildPCRDigest(t, tpm2.HashAlgorithmSHA256, tpm2.PCRSelectionList{{Hash: tpm2.HashAlgorithmSHA256, Select: []int{7, 12}}}).addDigest(testutil.MakePCRValueFromEvents(tpm2.HashAlgorithmSHA256, "foo4")).addDigest(testutil.MakePCRValueFromEvents(tpm2.HashAlgorithmSHA256, "bar4")).end(),
				buildPCRDigest(t, tpm2.HashAlgorithmSHA256, tpm2.PCRSelectionList{{Hash: tpm2.HashAlgorithmSHA256, Select: []int{7, 12}}}).addDigest(testutil.MakePCRValueFromEvents(tpm2.HashAlgorithmSHA256, "foo4")).addDigest(testutil.MakePCRValueFromEvents(tpm2.HashAlgorithmSHA256, "bar5")).end(),
				buildPCRDigest(t, tpm2.HashAlgorithmSHA256, tpm2.PCRSelectionList{{Hash: tpm2.HashAlgorithmSHA256, Select: []int{7, 12}}}).addDigest(testutil.MakePCRValueFromEvents(tpm2.HashAlgorithmSHA256, "foo5")).addDigest(testutil.MakePCRValueFromEvents(tpm2.HashAlgorithmSHA256, "bar1")).end(),
				buildPCRDigest(t, tpm2.HashAlgorithmSHA256, tpm2.PCRSelectionList{{Hash: tpm2.HashAlgorithmSHA256, Select: []int{7, 12}}}).addDigest(testutil.MakePCRValueFromEvents(tpm2.HashAlgorithmSHA256, "foo5")).addDigest(testutil.MakePCRValueFromEvents(tpm2.HashAlgorithmSHA256, "bar2")).end(),
				buildPCRDigest(t, tpm2.HashAlgorithmSHA256, tpm2.PCRSelectionList{{Hash: tpm2.HashAlgorithmSHA256, Select: []int{7, 12}}}).addDigest(testutil.MakePCRValueFromEvents(tpm2.HashAlgorithmSHA256, "foo5")).addDigest(testutil.MakePCRValueFromEvents(tpm2.HashAlgorithmSHA256, "bar3")).end(),
				buildPCRDigest(t, tpm2.HashAlgorithmSHA256, tpm2.PCRSelectionList{{Hash: tpm2.HashAlgorithmSHA256, Select: []int{7, 12}}}).addDigest(testutil.MakePCRValueFromEvents(tpm2.HashAlgorithmSHA256, "foo5")).addDigest(testutil.MakePCRValueFromEvents(tpm2.HashAlgorithmSHA256, "bar4")).end(),
				buildPCRDigest(t, tpm2.HashAlgorithmSHA256, tpm2.PCRSelectionList{{Hash: tpm2.HashAlgorithmSHA256, Select: []int{7, 12}}}).addDigest(testutil.MakePCRValueFromEvents(tpm2.HashAlgorithmSHA256, "foo5")).addDigest(testutil.MakePCRValueFromEvents(tpm2.HashAlgorithmSHA256, "bar5")).end(),
			},
			outputPolicy: decodeHexStringT(t, "0a023c5b9182d2456407c39bf0ab62f6b86f90a4cec61e594c026a087c43e84c"),
		},
		{
			desc: "3Rows",
			alg:  tpm2.HashAlgorithmSHA256,
			inputDigests: tpm2.DigestList{
				buildPCRDigest(t, tpm2.HashAlgorithmSHA256, tpm2.PCRSelectionList{{Hash: tpm2.HashAlgorithmSHA256, Select: []int{7, 8, 12}}}).addDigest(testutil.MakePCRValueFromEvents(tpm2.HashAlgorithmSHA256, "foo1")).addDigest(testutil.MakePCRValueFromEvents(tpm2.HashAlgorithmSHA256, "abc1")).addDigest(testutil.MakePCRValueFromEvents(tpm2.HashAlgorithmSHA256, "bar1")).end(),
				buildPCRDigest(t, tpm2.HashAlgorithmSHA256, tpm2.PCRSelectionList{{Hash: tpm2.HashAlgorithmSHA256, Select: []int{7, 8, 12}}}).addDigest(testutil.MakePCRValueFromEvents(tpm2.HashAlgorithmSHA256, "foo1")).addDigest(testutil.MakePCRValueFromEvents(tpm2.HashAlgorithmSHA256, "abc1")).addDigest(testutil.MakePCRValueFromEvents(tpm2.HashAlgorithmSHA256, "bar2")).end(),
				buildPCRDigest(t, tpm2.HashAlgorithmSHA256, tpm2.PCRSelectionList{{Hash: tpm2.HashAlgorithmSHA256, Select: []int{7, 8, 12}}}).addDigest(testutil.MakePCRValueFromEvents(tpm2.HashAlgorithmSHA256, "foo1")).addDigest(testutil.MakePCRValueFromEvents(tpm2.HashAlgorithmSHA256, "abc1")).addDigest(testutil.MakePCRValueFromEvents(tpm2.HashAlgorithmSHA256, "bar3")).end(),
				buildPCRDigest(t, tpm2.HashAlgorithmSHA256, tpm2.PCRSelectionList{{Hash: tpm2.HashAlgorithmSHA256, Select: []int{7, 8, 12}}}).addDigest(testutil.MakePCRValueFromEvents(tpm2.HashAlgorithmSHA256, "foo1")).addDigest(testutil.MakePCRValueFromEvents(tpm2.HashAlgorithmSHA256, "abc1")).addDigest(testutil.MakePCRValueFromEvents(tpm2.HashAlgorithmSHA256, "bar4")).end(),
				buildPCRDigest(t, tpm2.HashAlgorithmSHA256, tpm2.PCRSelectionList{{Hash: tpm2.HashAlgorithmSHA256, Select: []int{7, 8, 12}}}).addDigest(testutil.MakePCRValueFromEvents(tpm2.HashAlgorithmSHA256, "foo1")).addDigest(testutil.MakePCRValueFromEvents(tpm2.HashAlgorithmSHA256, "abc1")).addDigest(testutil.MakePCRValueFromEvents(tpm2.HashAlgorithmSHA256, "bar5")).end(),
				buildPCRDigest(t, tpm2.HashAlgorithmSHA256, tpm2.PCRSelectionList{{Hash: tpm2.HashAlgorithmSHA256, Select: []int{7, 8, 12}}}).addDigest(testutil.MakePCRValueFromEvents(tpm2.HashAlgorithmSHA256, "foo1")).addDigest(testutil.MakePCRValueFromEvents(tpm2.HashAlgorithmSHA256, "abc2")).addDigest(testutil.MakePCRValueFromEvents(tpm2.HashAlgorithmSHA256, "bar1")).end(),
				buildPCRDigest(t, tpm2.HashAlgorithmSHA256, tpm2.PCRSelectionList{{Hash: tpm2.HashAlgorithmSHA256, Select: []int{7, 8, 12}}}).addDigest(testutil.MakePCRValueFromEvents(tpm2.HashAlgorithmSHA256, "foo1")).addDigest(testutil.MakePCRValueFromEvents(tpm2.HashAlgorithmSHA256, "abc2")).addDigest(testutil.MakePCRValueFromEvents(tpm2.HashAlgorithmSHA256, "bar2")).end(),
				buildPCRDigest(t, tpm2.HashAlgorithmSHA256, tpm2.PCRSelectionList{{Hash: tpm2.HashAlgorithmSHA256, Select: []int{7, 8, 12}}}).addDigest(testutil.MakePCRValueFromEvents(tpm2.HashAlgorithmSHA256, "foo1")).addDigest(testutil.MakePCRValueFromEvents(tpm2.HashAlgorithmSHA256, "abc2")).addDigest(testutil.MakePCRValueFromEvents(tpm2.HashAlgorithmSHA256, "bar3")).end(),
				buildPCRDigest(t, tpm2.HashAlgorithmSHA256, tpm2.PCRSelectionList{{Hash: tpm2.HashAlgorithmSHA256, Select: []int{7, 8, 12}}}).addDigest(testutil.MakePCRValueFromEvents(tpm2.HashAlgorithmSHA256, "foo1")).addDigest(testutil.MakePCRValueFromEvents(tpm2.HashAlgorithmSHA256, "abc2")).addDigest(testutil.MakePCRValueFromEvents(tpm2.HashAlgorithmSHA256, "bar4")).end(),
				buildPCRDigest(t, tpm2.HashAlgorithmSHA256, tpm2.PCRSelectionList{{Hash: tpm2.HashAlgorithmSHA256, Select: []int{7, 8, 12}}}).addDigest(testutil.MakePCRValueFromEvents(tpm2.HashAlgorithmSHA256, "foo1")).addDigest(testutil.MakePCRValueFromEvents(tpm2.HashAlgorithmSHA256, "abc2")).addDigest(testutil.MakePCRValueFromEvents(tpm2.HashAlgorithmSHA256, "bar5")).end(),
				buildPCRDigest(t, tpm2.HashAlgorithmSHA256, tpm2.PCRSelectionList{{Hash: tpm2.HashAlgorithmSHA256, Select: []int{7, 8, 12}}}).addDigest(testutil.MakePCRValueFromEvents(tpm2.HashAlgorithmSHA256, "foo1")).addDigest(testutil.MakePCRValueFromEvents(tpm2.HashAlgorithmSHA256, "abc3")).addDigest(testutil.MakePCRValueFromEvents(tpm2.HashAlgorithmSHA256, "bar1")).end(),
				buildPCRDigest(t, tpm2.HashAlgorithmSHA256, tpm2.PCRSelectionList{{Hash: tpm2.HashAlgorithmSHA256, Select: []int{7, 8, 12}}}).addDigest(testutil.MakePCRValueFromEvents(tpm2.HashAlgorithmSHA256, "foo1")).addDigest(testutil.MakePCRValueFromEvents(tpm2.HashAlgorithmSHA256, "abc3")).addDigest(testutil.MakePCRValueFromEvents(tpm2.HashAlgorithmSHA256, "bar2")).end(),
				buildPCRDigest(t, tpm2.HashAlgorithmSHA256, tpm2.PCRSelectionList{{Hash: tpm2.HashAlgorithmSHA256, Select: []int{7, 8, 12}}}).addDigest(testutil.MakePCRValueFromEvents(tpm2.HashAlgorithmSHA256, "foo1")).addDigest(testutil.MakePCRValueFromEvents(tpm2.HashAlgorithmSHA256, "abc3")).addDigest(testutil.MakePCRValueFromEvents(tpm2.HashAlgorithmSHA256, "bar3")).end(),
				buildPCRDigest(t, tpm2.HashAlgorithmSHA256, tpm2.PCRSelectionList{{Hash: tpm2.HashAlgorithmSHA256, Select: []int{7, 8, 12}}}).addDigest(testutil.MakePCRValueFromEvents(tpm2.HashAlgorithmSHA256, "foo1")).addDigest(testutil.MakePCRValueFromEvents(tpm2.HashAlgorithmSHA256, "abc3")).addDigest(testutil.MakePCRValueFromEvents(tpm2.HashAlgorithmSHA256, "bar4")).end(),
				buildPCRDigest(t, tpm2.HashAlgorithmSHA256, tpm2.PCRSelectionList{{Hash: tpm2.HashAlgorithmSHA256, Select: []int{7, 8, 12}}}).addDigest(testutil.MakePCRValueFromEvents(tpm2.HashAlgorithmSHA256, "foo1")).addDigest(testutil.MakePCRValueFromEvents(tpm2.HashAlgorithmSHA256, "abc3")).addDigest(testutil.MakePCRValueFromEvents(tpm2.HashAlgorithmSHA256, "bar5")).end(),
				buildPCRDigest(t, tpm2.HashAlgorithmSHA256, tpm2.PCRSelectionList{{Hash: tpm2.HashAlgorithmSHA256, Select: []int{7, 8, 12}}}).addDigest(testutil.MakePCRValueFromEvents(tpm2.HashAlgorithmSHA256, "foo1")).addDigest(testutil.MakePCRValueFromEvents(tpm2.HashAlgorithmSHA256, "abc4")).addDigest(testutil.MakePCRValueFromEvents(tpm2.HashAlgorithmSHA256, "bar1")).end(),
				buildPCRDigest(t, tpm2.HashAlgorithmSHA256, tpm2.PCRSelectionList{{Hash: tpm2.HashAlgorithmSHA256, Select: []int{7, 8, 12}}}).addDigest(testutil.MakePCRValueFromEvents(tpm2.HashAlgorithmSHA256, "foo1")).addDigest(testutil.MakePCRValueFromEvents(tpm2.HashAlgorithmSHA256, "abc4")).addDigest(testutil.MakePCRValueFromEvents(tpm2.HashAlgorithmSHA256, "bar2")).end(),
				buildPCRDigest(t, tpm2.HashAlgorithmSHA256, tpm2.PCRSelectionList{{Hash: tpm2.HashAlgorithmSHA256, Select: []int{7, 8, 12}}}).addDigest(testutil.MakePCRValueFromEvents(tpm2.HashAlgorithmSHA256, "foo1")).addDigest(testutil.MakePCRValueFromEvents(tpm2.HashAlgorithmSHA256, "abc4")).addDigest(testutil.MakePCRValueFromEvents(tpm2.HashAlgorithmSHA256, "bar3")).end(),
				buildPCRDigest(t, tpm2.HashAlgorithmSHA256, tpm2.PCRSelectionList{{Hash: tpm2.HashAlgorithmSHA256, Select: []int{7, 8, 12}}}).addDigest(testutil.MakePCRValueFromEvents(tpm2.HashAlgorithmSHA256, "foo1")).addDigest(testutil.MakePCRValueFromEvents(tpm2.HashAlgorithmSHA256, "abc4")).addDigest(testutil.MakePCRValueFromEvents(tpm2.HashAlgorithmSHA256, "bar4")).end(),
				buildPCRDigest(t, tpm2.HashAlgorithmSHA256, tpm2.PCRSelectionList{{Hash: tpm2.HashAlgorithmSHA256, Select: []int{7, 8, 12}}}).addDigest(testutil.MakePCRValueFromEvents(tpm2.HashAlgorithmSHA256, "foo1")).addDigest(testutil.MakePCRValueFromEvents(tpm2.HashAlgorithmSHA256, "abc4")).addDigest(testutil.MakePCRValueFromEvents(tpm2.HashAlgorithmSHA256, "bar5")).end(),
				buildPCRDigest(t, tpm2.HashAlgorithmSHA256, tpm2.PCRSelectionList{{Hash: tpm2.HashAlgorithmSHA256, Select: []int{7, 8, 12}}}).addDigest(testutil.MakePCRValueFromEvents(tpm2.HashAlgorithmSHA256, "foo1")).addDigest(testutil.MakePCRValueFromEvents(tpm2.HashAlgorithmSHA256, "abc5")).addDigest(testutil.MakePCRValueFromEvents(tpm2.HashAlgorithmSHA256, "bar1")).end(),
				buildPCRDigest(t, tpm2.HashAlgorithmSHA256, tpm2.PCRSelectionList{{Hash: tpm2.HashAlgorithmSHA256, Select: []int{7, 8, 12}}}).addDigest(testutil.MakePCRValueFromEvents(tpm2.HashAlgorithmSHA256, "foo1")).addDigest(testutil.MakePCRValueFromEvents(tpm2.HashAlgorithmSHA256, "abc5")).addDigest(testutil.MakePCRValueFromEvents(tpm2.HashAlgorithmSHA256, "bar2")).end(),
				buildPCRDigest(t, tpm2.HashAlgorithmSHA256, tpm2.PCRSelectionList{{Hash: tpm2.HashAlgorithmSHA256, Select: []int{7, 8, 12}}}).addDigest(testutil.MakePCRValueFromEvents(tpm2.HashAlgorithmSHA256, "foo1")).addDigest(testutil.MakePCRValueFromEvents(tpm2.HashAlgorithmSHA256, "abc5")).addDigest(testutil.MakePCRValueFromEvents(tpm2.HashAlgorithmSHA256, "bar3")).end(),
				buildPCRDigest(t, tpm2.HashAlgorithmSHA256, tpm2.PCRSelectionList{{Hash: tpm2.HashAlgorithmSHA256, Select: []int{7, 8, 12}}}).addDigest(testutil.MakePCRValueFromEvents(tpm2.HashAlgorithmSHA256, "foo1")).addDigest(testutil.MakePCRValueFromEvents(tpm2.HashAlgorithmSHA256, "abc5")).addDigest(testutil.MakePCRValueFromEvents(tpm2.HashAlgorithmSHA256, "bar4")).end(),
				buildPCRDigest(t, tpm2.HashAlgorithmSHA256, tpm2.PCRSelectionList{{Hash: tpm2.HashAlgorithmSHA256, Select: []int{7, 8, 12}}}).addDigest(testutil.MakePCRValueFromEvents(tpm2.HashAlgorithmSHA256, "foo1")).addDigest(testutil.MakePCRValueFromEvents(tpm2.HashAlgorithmSHA256, "abc5")).addDigest(testutil.MakePCRValueFromEvents(tpm2.HashAlgorithmSHA256, "bar5")).end(),
				buildPCRDigest(t, tpm2.HashAlgorithmSHA256, tpm2.PCRSelectionList{{Hash: tpm2.HashAlgorithmSHA256, Select: []int{7, 8, 12}}}).addDigest(testutil.MakePCRValueFromEvents(tpm2.HashAlgorithmSHA256, "foo2")).addDigest(testutil.MakePCRValueFromEvents(tpm2.HashAlgorithmSHA256, "abc1")).addDigest(testutil.MakePCRValueFromEvents(tpm2.HashAlgorithmSHA256, "bar1")).end(),
				buildPCRDigest(t, tpm2.HashAlgorithmSHA256, tpm2.PCRSelectionList{{Hash: tpm2.HashAlgorithmSHA256, Select: []int{7, 8, 12}}}).addDigest(testutil.MakePCRValueFromEvents(tpm2.HashAlgorithmSHA256, "foo2")).addDigest(testutil.MakePCRValueFromEvents(tpm2.HashAlgorithmSHA256, "abc1")).addDigest(testutil.MakePCRValueFromEvents(tpm2.HashAlgorithmSHA256, "bar2")).end(),
				buildPCRDigest(t, tpm2.HashAlgorithmSHA256, tpm2.PCRSelectionList{{Hash: tpm2.HashAlgorithmSHA256, Select: []int{7, 8, 12}}}).addDigest(testutil.MakePCRValueFromEvents(tpm2.HashAlgorithmSHA256, "foo2")).addDigest(testutil.MakePCRValueFromEvents(tpm2.HashAlgorithmSHA256, "abc1")).addDigest(testutil.MakePCRValueFromEvents(tpm2.HashAlgorithmSHA256, "bar3")).end(),
				buildPCRDigest(t, tpm2.HashAlgorithmSHA256, tpm2.PCRSelectionList{{Hash: tpm2.HashAlgorithmSHA256, Select: []int{7, 8, 12}}}).addDigest(testutil.MakePCRValueFromEvents(tpm2.HashAlgorithmSHA256, "foo2")).addDigest(testutil.MakePCRValueFromEvents(tpm2.HashAlgorithmSHA256, "abc1")).addDigest(testutil.MakePCRValueFromEvents(tpm2.HashAlgorithmSHA256, "bar4")).end(),
				buildPCRDigest(t, tpm2.HashAlgorithmSHA256, tpm2.PCRSelectionList{{Hash: tpm2.HashAlgorithmSHA256, Select: []int{7, 8, 12}}}).addDigest(testutil.MakePCRValueFromEvents(tpm2.HashAlgorithmSHA256, "foo2")).addDigest(testutil.MakePCRValueFromEvents(tpm2.HashAlgorithmSHA256, "abc1")).addDigest(testutil.MakePCRValueFromEvents(tpm2.HashAlgorithmSHA256, "bar5")).end(),
				buildPCRDigest(t, tpm2.HashAlgorithmSHA256, tpm2.PCRSelectionList{{Hash: tpm2.HashAlgorithmSHA256, Select: []int{7, 8, 12}}}).addDigest(testutil.MakePCRValueFromEvents(tpm2.HashAlgorithmSHA256, "foo2")).addDigest(testutil.MakePCRValueFromEvents(tpm2.HashAlgorithmSHA256, "abc2")).addDigest(testutil.MakePCRValueFromEvents(tpm2.HashAlgorithmSHA256, "bar1")).end(),
				buildPCRDigest(t, tpm2.HashAlgorithmSHA256, tpm2.PCRSelectionList{{Hash: tpm2.HashAlgorithmSHA256, Select: []int{7, 8, 12}}}).addDigest(testutil.MakePCRValueFromEvents(tpm2.HashAlgorithmSHA256, "foo2")).addDigest(testutil.MakePCRValueFromEvents(tpm2.HashAlgorithmSHA256, "abc2")).addDigest(testutil.MakePCRValueFromEvents(tpm2.HashAlgorithmSHA256, "bar2")).end(),
				buildPCRDigest(t, tpm2.HashAlgorithmSHA256, tpm2.PCRSelectionList{{Hash: tpm2.HashAlgorithmSHA256, Select: []int{7, 8, 12}}}).addDigest(testutil.MakePCRValueFromEvents(tpm2.HashAlgorithmSHA256, "foo2")).addDigest(testutil.MakePCRValueFromEvents(tpm2.HashAlgorithmSHA256, "abc2")).addDigest(testutil.MakePCRValueFromEvents(tpm2.HashAlgorithmSHA256, "bar3")).end(),
				buildPCRDigest(t, tpm2.HashAlgorithmSHA256, tpm2.PCRSelectionList{{Hash: tpm2.HashAlgorithmSHA256, Select: []int{7, 8, 12}}}).addDigest(testutil.MakePCRValueFromEvents(tpm2.HashAlgorithmSHA256, "foo2")).addDigest(testutil.MakePCRValueFromEvents(tpm2.HashAlgorithmSHA256, "abc2")).addDigest(testutil.MakePCRValueFromEvents(tpm2.HashAlgorithmSHA256, "bar4")).end(),
				buildPCRDigest(t, tpm2.HashAlgorithmSHA256, tpm2.PCRSelectionList{{Hash: tpm2.HashAlgorithmSHA256, Select: []int{7, 8, 12}}}).addDigest(testutil.MakePCRValueFromEvents(tpm2.HashAlgorithmSHA256, "foo2")).addDigest(testutil.MakePCRValueFromEvents(tpm2.HashAlgorithmSHA256, "abc2")).addDigest(testutil.MakePCRValueFromEvents(tpm2.HashAlgorithmSHA256, "bar5")).end(),
				buildPCRDigest(t, tpm2.HashAlgorithmSHA256, tpm2.PCRSelectionList{{Hash: tpm2.HashAlgorithmSHA256, Select: []int{7, 8, 12}}}).addDigest(testutil.MakePCRValueFromEvents(tpm2.HashAlgorithmSHA256, "foo2")).addDigest(testutil.MakePCRValueFromEvents(tpm2.HashAlgorithmSHA256, "abc3")).addDigest(testutil.MakePCRValueFromEvents(tpm2.HashAlgorithmSHA256, "bar1")).end(),
				buildPCRDigest(t, tpm2.HashAlgorithmSHA256, tpm2.PCRSelectionList{{Hash: tpm2.HashAlgorithmSHA256, Select: []int{7, 8, 12}}}).addDigest(testutil.MakePCRValueFromEvents(tpm2.HashAlgorithmSHA256, "foo2")).addDigest(testutil.MakePCRValueFromEvents(tpm2.HashAlgorithmSHA256, "abc3")).addDigest(testutil.MakePCRValueFromEvents(tpm2.HashAlgorithmSHA256, "bar2")).end(),
				buildPCRDigest(t, tpm2.HashAlgorithmSHA256, tpm2.PCRSelectionList{{Hash: tpm2.HashAlgorithmSHA256, Select: []int{7, 8, 12}}}).addDigest(testutil.MakePCRValueFromEvents(tpm2.HashAlgorithmSHA256, "foo2")).addDigest(testutil.MakePCRValueFromEvents(tpm2.HashAlgorithmSHA256, "abc3")).addDigest(testutil.MakePCRValueFromEvents(tpm2.HashAlgorithmSHA256, "bar3")).end(),
				buildPCRDigest(t, tpm2.HashAlgorithmSHA256, tpm2.PCRSelectionList{{Hash: tpm2.HashAlgorithmSHA256, Select: []int{7, 8, 12}}}).addDigest(testutil.MakePCRValueFromEvents(tpm2.HashAlgorithmSHA256, "foo2")).addDigest(testutil.MakePCRValueFromEvents(tpm2.HashAlgorithmSHA256, "abc3")).addDigest(testutil.MakePCRValueFromEvents(tpm2.HashAlgorithmSHA256, "bar4")).end(),
				buildPCRDigest(t, tpm2.HashAlgorithmSHA256, tpm2.PCRSelectionList{{Hash: tpm2.HashAlgorithmSHA256, Select: []int{7, 8, 12}}}).addDigest(testutil.MakePCRValueFromEvents(tpm2.HashAlgorithmSHA256, "foo2")).addDigest(testutil.MakePCRValueFromEvents(tpm2.HashAlgorithmSHA256, "abc3")).addDigest(testutil.MakePCRValueFromEvents(tpm2.HashAlgorithmSHA256, "bar5")).end(),
				buildPCRDigest(t, tpm2.HashAlgorithmSHA256, tpm2.PCRSelectionList{{Hash: tpm2.HashAlgorithmSHA256, Select: []int{7, 8, 12}}}).addDigest(testutil.MakePCRValueFromEvents(tpm2.HashAlgorithmSHA256, "foo2")).addDigest(testutil.MakePCRValueFromEvents(tpm2.HashAlgorithmSHA256, "abc4")).addDigest(testutil.MakePCRValueFromEvents(tpm2.HashAlgorithmSHA256, "bar1")).end(),
				buildPCRDigest(t, tpm2.HashAlgorithmSHA256, tpm2.PCRSelectionList{{Hash: tpm2.HashAlgorithmSHA256, Select: []int{7, 8, 12}}}).addDigest(testutil.MakePCRValueFromEvents(tpm2.HashAlgorithmSHA256, "foo2")).addDigest(testutil.MakePCRValueFromEvents(tpm2.HashAlgorithmSHA256, "abc4")).addDigest(testutil.MakePCRValueFromEvents(tpm2.HashAlgorithmSHA256, "bar2")).end(),
				buildPCRDigest(t, tpm2.HashAlgorithmSHA256, tpm2.PCRSelectionList{{Hash: tpm2.HashAlgorithmSHA256, Select: []int{7, 8, 12}}}).addDigest(testutil.MakePCRValueFromEvents(tpm2.HashAlgorithmSHA256, "foo2")).addDigest(testutil.MakePCRValueFromEvents(tpm2.HashAlgorithmSHA256, "abc4")).addDigest(testutil.MakePCRValueFromEvents(tpm2.HashAlgorithmSHA256, "bar3")).end(),
				buildPCRDigest(t, tpm2.HashAlgorithmSHA256, tpm2.PCRSelectionList{{Hash: tpm2.HashAlgorithmSHA256, Select: []int{7, 8, 12}}}).addDigest(testutil.MakePCRValueFromEvents(tpm2.HashAlgorithmSHA256, "foo2")).addDigest(testutil.MakePCRValueFromEvents(tpm2.HashAlgorithmSHA256, "abc4")).addDigest(testutil.MakePCRValueFromEvents(tpm2.HashAlgorithmSHA256, "bar4")).end(),
				buildPCRDigest(t, tpm2.HashAlgorithmSHA256, tpm2.PCRSelectionList{{Hash: tpm2.HashAlgorithmSHA256, Select: []int{7, 8, 12}}}).addDigest(testutil.MakePCRValueFromEvents(tpm2.HashAlgorithmSHA256, "foo2")).addDigest(testutil.MakePCRValueFromEvents(tpm2.HashAlgorithmSHA256, "abc4")).addDigest(testutil.MakePCRValueFromEvents(tpm2.HashAlgorithmSHA256, "bar5")).end(),
				buildPCRDigest(t, tpm2.HashAlgorithmSHA256, tpm2.PCRSelectionList{{Hash: tpm2.HashAlgorithmSHA256, Select: []int{7, 8, 12}}}).addDigest(testutil.MakePCRValueFromEvents(tpm2.HashAlgorithmSHA256, "foo2")).addDigest(testutil.MakePCRValueFromEvents(tpm2.HashAlgorithmSHA256, "abc5")).addDigest(testutil.MakePCRValueFromEvents(tpm2.HashAlgorithmSHA256, "bar1")).end(),
				buildPCRDigest(t, tpm2.HashAlgorithmSHA256, tpm2.PCRSelectionList{{Hash: tpm2.HashAlgorithmSHA256, Select: []int{7, 8, 12}}}).addDigest(testutil.MakePCRValueFromEvents(tpm2.HashAlgorithmSHA256, "foo2")).addDigest(testutil.MakePCRValueFromEvents(tpm2.HashAlgorithmSHA256, "abc5")).addDigest(testutil.MakePCRValueFromEvents(tpm2.HashAlgorithmSHA256, "bar2")).end(),
				buildPCRDigest(t, tpm2.HashAlgorithmSHA256, tpm2.PCRSelectionList{{Hash: tpm2.HashAlgorithmSHA256, Select: []int{7, 8, 12}}}).addDigest(testutil.MakePCRValueFromEvents(tpm2.HashAlgorithmSHA256, "foo2")).addDigest(testutil.MakePCRValueFromEvents(tpm2.HashAlgorithmSHA256, "abc5")).addDigest(testutil.MakePCRValueFromEvents(tpm2.HashAlgorithmSHA256, "bar3")).end(),
				buildPCRDigest(t, tpm2.HashAlgorithmSHA256, tpm2.PCRSelectionList{{Hash: tpm2.HashAlgorithmSHA256, Select: []int{7, 8, 12}}}).addDigest(testutil.MakePCRValueFromEvents(tpm2.HashAlgorithmSHA256, "foo2")).addDigest(testutil.MakePCRValueFromEvents(tpm2.HashAlgorithmSHA256, "abc5")).addDigest(testutil.MakePCRValueFromEvents(tpm2.HashAlgorithmSHA256, "bar4")).end(),
				buildPCRDigest(t, tpm2.HashAlgorithmSHA256, tpm2.PCRSelectionList{{Hash: tpm2.HashAlgorithmSHA256, Select: []int{7, 8, 12}}}).addDigest(testutil.MakePCRValueFromEvents(tpm2.HashAlgorithmSHA256, "foo2")).addDigest(testutil.MakePCRValueFromEvents(tpm2.HashAlgorithmSHA256, "abc5")).addDigest(testutil.MakePCRValueFromEvents(tpm2.HashAlgorithmSHA256, "bar5")).end(),
				buildPCRDigest(t, tpm2.HashAlgorithmSHA256, tpm2.PCRSelectionList{{Hash: tpm2.HashAlgorithmSHA256, Select: []int{7, 8, 12}}}).addDigest(testutil.MakePCRValueFromEvents(tpm2.HashAlgorithmSHA256, "foo3")).addDigest(testutil.MakePCRValueFromEvents(tpm2.HashAlgorithmSHA256, "abc1")).addDigest(testutil.MakePCRValueFromEvents(tpm2.HashAlgorithmSHA256, "bar1")).end(),
				buildPCRDigest(t, tpm2.HashAlgorithmSHA256, tpm2.PCRSelectionList{{Hash: tpm2.HashAlgorithmSHA256, Select: []int{7, 8, 12}}}).addDigest(testutil.MakePCRValueFromEvents(tpm2.HashAlgorithmSHA256, "foo3")).addDigest(testutil.MakePCRValueFromEvents(tpm2.HashAlgorithmSHA256, "abc1")).addDigest(testutil.MakePCRValueFromEvents(tpm2.HashAlgorithmSHA256, "bar2")).end(),
				buildPCRDigest(t, tpm2.HashAlgorithmSHA256, tpm2.PCRSelectionList{{Hash: tpm2.HashAlgorithmSHA256, Select: []int{7, 8, 12}}}).addDigest(testutil.MakePCRValueFromEvents(tpm2.HashAlgorithmSHA256, "foo3")).addDigest(testutil.MakePCRValueFromEvents(tpm2.HashAlgorithmSHA256, "abc1")).addDigest(testutil.MakePCRValueFromEvents(tpm2.HashAlgorithmSHA256, "bar3")).end(),
				buildPCRDigest(t, tpm2.HashAlgorithmSHA256, tpm2.PCRSelectionList{{Hash: tpm2.HashAlgorithmSHA256, Select: []int{7, 8, 12}}}).addDigest(testutil.MakePCRValueFromEvents(tpm2.HashAlgorithmSHA256, "foo3")).addDigest(testutil.MakePCRValueFromEvents(tpm2.HashAlgorithmSHA256, "abc1")).addDigest(testutil.MakePCRValueFromEvents(tpm2.HashAlgorithmSHA256, "bar4")).end(),
				buildPCRDigest(t, tpm2.HashAlgorithmSHA256, tpm2.PCRSelectionList{{Hash: tpm2.HashAlgorithmSHA256, Select: []int{7, 8, 12}}}).addDigest(testutil.MakePCRValueFromEvents(tpm2.HashAlgorithmSHA256, "foo3")).addDigest(testutil.MakePCRValueFromEvents(tpm2.HashAlgorithmSHA256, "abc1")).addDigest(testutil.MakePCRValueFromEvents(tpm2.HashAlgorithmSHA256, "bar5")).end(),
				buildPCRDigest(t, tpm2.HashAlgorithmSHA256, tpm2.PCRSelectionList{{Hash: tpm2.HashAlgorithmSHA256, Select: []int{7, 8, 12}}}).addDigest(testutil.MakePCRValueFromEvents(tpm2.HashAlgorithmSHA256, "foo3")).addDigest(testutil.MakePCRValueFromEvents(tpm2.HashAlgorithmSHA256, "abc2")).addDigest(testutil.MakePCRValueFromEvents(tpm2.HashAlgorithmSHA256, "bar1")).end(),
				buildPCRDigest(t, tpm2.HashAlgorithmSHA256, tpm2.PCRSelectionList{{Hash: tpm2.HashAlgorithmSHA256, Select: []int{7, 8, 12}}}).addDigest(testutil.MakePCRValueFromEvents(tpm2.HashAlgorithmSHA256, "foo3")).addDigest(testutil.MakePCRValueFromEvents(tpm2.HashAlgorithmSHA256, "abc2")).addDigest(testutil.MakePCRValueFromEvents(tpm2.HashAlgorithmSHA256, "bar2")).end(),
				buildPCRDigest(t, tpm2.HashAlgorithmSHA256, tpm2.PCRSelectionList{{Hash: tpm2.HashAlgorithmSHA256, Select: []int{7, 8, 12}}}).addDigest(testutil.MakePCRValueFromEvents(tpm2.HashAlgorithmSHA256, "foo3")).addDigest(testutil.MakePCRValueFromEvents(tpm2.HashAlgorithmSHA256, "abc2")).addDigest(testutil.MakePCRValueFromEvents(tpm2.HashAlgorithmSHA256, "bar3")).end(),
				buildPCRDigest(t, tpm2.HashAlgorithmSHA256, tpm2.PCRSelectionList{{Hash: tpm2.HashAlgorithmSHA256, Select: []int{7, 8, 12}}}).addDigest(testutil.MakePCRValueFromEvents(tpm2.HashAlgorithmSHA256, "foo3")).addDigest(testutil.MakePCRValueFromEvents(tpm2.HashAlgorithmSHA256, "abc2")).addDigest(testutil.MakePCRValueFromEvents(tpm2.HashAlgorithmSHA256, "bar4")).end(),
				buildPCRDigest(t, tpm2.HashAlgorithmSHA256, tpm2.PCRSelectionList{{Hash: tpm2.HashAlgorithmSHA256, Select: []int{7, 8, 12}}}).addDigest(testutil.MakePCRValueFromEvents(tpm2.HashAlgorithmSHA256, "foo3")).addDigest(testutil.MakePCRValueFromEvents(tpm2.HashAlgorithmSHA256, "abc2")).addDigest(testutil.MakePCRValueFromEvents(tpm2.HashAlgorithmSHA256, "bar5")).end(),
				buildPCRDigest(t, tpm2.HashAlgorithmSHA256, tpm2.PCRSelectionList{{Hash: tpm2.HashAlgorithmSHA256, Select: []int{7, 8, 12}}}).addDigest(testutil.MakePCRValueFromEvents(tpm2.HashAlgorithmSHA256, "foo3")).addDigest(testutil.MakePCRValueFromEvents(tpm2.HashAlgorithmSHA256, "abc3")).addDigest(testutil.MakePCRValueFromEvents(tpm2.HashAlgorithmSHA256, "bar1")).end(),
				buildPCRDigest(t, tpm2.HashAlgorithmSHA256, tpm2.PCRSelectionList{{Hash: tpm2.HashAlgorithmSHA256, Select: []int{7, 8, 12}}}).addDigest(testutil.MakePCRValueFromEvents(tpm2.HashAlgorithmSHA256, "foo3")).addDigest(testutil.MakePCRValueFromEvents(tpm2.HashAlgorithmSHA256, "abc3")).addDigest(testutil.MakePCRValueFromEvents(tpm2.HashAlgorithmSHA256, "bar2")).end(),
				buildPCRDigest(t, tpm2.HashAlgorithmSHA256, tpm2.PCRSelectionList{{Hash: tpm2.HashAlgorithmSHA256, Select: []int{7, 8, 12}}}).addDigest(testutil.MakePCRValueFromEvents(tpm2.HashAlgorithmSHA256, "foo3")).addDigest(testutil.MakePCRValueFromEvents(tpm2.HashAlgorithmSHA256, "abc3")).addDigest(testutil.MakePCRValueFromEvents(tpm2.HashAlgorithmSHA256, "bar3")).end(),
				buildPCRDigest(t, tpm2.HashAlgorithmSHA256, tpm2.PCRSelectionList{{Hash: tpm2.HashAlgorithmSHA256, Select: []int{7, 8, 12}}}).addDigest(testutil.MakePCRValueFromEvents(tpm2.HashAlgorithmSHA256, "foo3")).addDigest(testutil.MakePCRValueFromEvents(tpm2.HashAlgorithmSHA256, "abc3")).addDigest(testutil.MakePCRValueFromEvents(tpm2.HashAlgorithmSHA256, "bar4")).end(),
				buildPCRDigest(t, tpm2.HashAlgorithmSHA256, tpm2.PCRSelectionList{{Hash: tpm2.HashAlgorithmSHA256, Select: []int{7, 8, 12}}}).addDigest(testutil.MakePCRValueFromEvents(tpm2.HashAlgorithmSHA256, "foo3")).addDigest(testutil.MakePCRValueFromEvents(tpm2.HashAlgorithmSHA256, "abc3")).addDigest(testutil.MakePCRValueFromEvents(tpm2.HashAlgorithmSHA256, "bar5")).end(),
				buildPCRDigest(t, tpm2.HashAlgorithmSHA256, tpm2.PCRSelectionList{{Hash: tpm2.HashAlgorithmSHA256, Select: []int{7, 8, 12}}}).addDigest(testutil.MakePCRValueFromEvents(tpm2.HashAlgorithmSHA256, "foo3")).addDigest(testutil.MakePCRValueFromEvents(tpm2.HashAlgorithmSHA256, "abc4")).addDigest(testutil.MakePCRValueFromEvents(tpm2.HashAlgorithmSHA256, "bar1")).end(),
				buildPCRDigest(t, tpm2.HashAlgorithmSHA256, tpm2.PCRSelectionList{{Hash: tpm2.HashAlgorithmSHA256, Select: []int{7, 8, 12}}}).addDigest(testutil.MakePCRValueFromEvents(tpm2.HashAlgorithmSHA256, "foo3")).addDigest(testutil.MakePCRValueFromEvents(tpm2.HashAlgorithmSHA256, "abc4")).addDigest(testutil.MakePCRValueFromEvents(tpm2.HashAlgorithmSHA256, "bar2")).end(),
				buildPCRDigest(t, tpm2.HashAlgorithmSHA256, tpm2.PCRSelectionList{{Hash: tpm2.HashAlgorithmSHA256, Select: []int{7, 8, 12}}}).addDigest(testutil.MakePCRValueFromEvents(tpm2.HashAlgorithmSHA256, "foo3")).addDigest(testutil.MakePCRValueFromEvents(tpm2.HashAlgorithmSHA256, "abc4")).addDigest(testutil.MakePCRValueFromEvents(tpm2.HashAlgorithmSHA256, "bar3")).end(),
				buildPCRDigest(t, tpm2.HashAlgorithmSHA256, tpm2.PCRSelectionList{{Hash: tpm2.HashAlgorithmSHA256, Select: []int{7, 8, 12}}}).addDigest(testutil.MakePCRValueFromEvents(tpm2.HashAlgorithmSHA256, "foo3")).addDigest(testutil.MakePCRValueFromEvents(tpm2.HashAlgorithmSHA256, "abc4")).addDigest(testutil.MakePCRValueFromEvents(tpm2.HashAlgorithmSHA256, "bar4")).end(),
				buildPCRDigest(t, tpm2.HashAlgorithmSHA256, tpm2.PCRSelectionList{{Hash: tpm2.HashAlgorithmSHA256, Select: []int{7, 8, 12}}}).addDigest(testutil.MakePCRValueFromEvents(tpm2.HashAlgorithmSHA256, "foo3")).addDigest(testutil.MakePCRValueFromEvents(tpm2.HashAlgorithmSHA256, "abc4")).addDigest(testutil.MakePCRValueFromEvents(tpm2.HashAlgorithmSHA256, "bar5")).end(),
				buildPCRDigest(t, tpm2.HashAlgorithmSHA256, tpm2.PCRSelectionList{{Hash: tpm2.HashAlgorithmSHA256, Select: []int{7, 8, 12}}}).addDigest(testutil.MakePCRValueFromEvents(tpm2.HashAlgorithmSHA256, "foo3")).addDigest(testutil.MakePCRValueFromEvents(tpm2.HashAlgorithmSHA256, "abc5")).addDigest(testutil.MakePCRValueFromEvents(tpm2.HashAlgorithmSHA256, "bar1")).end(),
				buildPCRDigest(t, tpm2.HashAlgorithmSHA256, tpm2.PCRSelectionList{{Hash: tpm2.HashAlgorithmSHA256, Select: []int{7, 8, 12}}}).addDigest(testutil.MakePCRValueFromEvents(tpm2.HashAlgorithmSHA256, "foo3")).addDigest(testutil.MakePCRValueFromEvents(tpm2.HashAlgorithmSHA256, "abc5")).addDigest(testutil.MakePCRValueFromEvents(tpm2.HashAlgorithmSHA256, "bar2")).end(),
				buildPCRDigest(t, tpm2.HashAlgorithmSHA256, tpm2.PCRSelectionList{{Hash: tpm2.HashAlgorithmSHA256, Select: []int{7, 8, 12}}}).addDigest(testutil.MakePCRValueFromEvents(tpm2.HashAlgorithmSHA256, "foo3")).addDigest(testutil.MakePCRValueFromEvents(tpm2.HashAlgorithmSHA256, "abc5")).addDigest(testutil.MakePCRValueFromEvents(tpm2.HashAlgorithmSHA256, "bar3")).end(),
				buildPCRDigest(t, tpm2.HashAlgorithmSHA256, tpm2.PCRSelectionList{{Hash: tpm2.HashAlgorithmSHA256, Select: []int{7, 8, 12}}}).addDigest(testutil.MakePCRValueFromEvents(tpm2.HashAlgorithmSHA256, "foo3")).addDigest(testutil.MakePCRValueFromEvents(tpm2.HashAlgorithmSHA256, "abc5")).addDigest(testutil.MakePCRValueFromEvents(tpm2.HashAlgorithmSHA256, "bar4")).end(),
				buildPCRDigest(t, tpm2.HashAlgorithmSHA256, tpm2.PCRSelectionList{{Hash: tpm2.HashAlgorithmSHA256, Select: []int{7, 8, 12}}}).addDigest(testutil.MakePCRValueFromEvents(tpm2.HashAlgorithmSHA256, "foo3")).addDigest(testutil.MakePCRValueFromEvents(tpm2.HashAlgorithmSHA256, "abc5")).addDigest(testutil.MakePCRValueFromEvents(tpm2.HashAlgorithmSHA256, "bar5")).end(),
				buildPCRDigest(t, tpm2.HashAlgorithmSHA256, tpm2.PCRSelectionList{{Hash: tpm2.HashAlgorithmSHA256, Select: []int{7, 8, 12}}}).addDigest(testutil.MakePCRValueFromEvents(tpm2.HashAlgorithmSHA256, "foo4")).addDigest(testutil.MakePCRValueFromEvents(tpm2.HashAlgorithmSHA256, "abc1")).addDigest(testutil.MakePCRValueFromEvents(tpm2.HashAlgorithmSHA256, "bar1")).end(),
				buildPCRDigest(t, tpm2.HashAlgorithmSHA256, tpm2.PCRSelectionList{{Hash: tpm2.HashAlgorithmSHA256, Select: []int{7, 8, 12}}}).addDigest(testutil.MakePCRValueFromEvents(tpm2.HashAlgorithmSHA256, "foo4")).addDigest(testutil.MakePCRValueFromEvents(tpm2.HashAlgorithmSHA256, "abc1")).addDigest(testutil.MakePCRValueFromEvents(tpm2.HashAlgorithmSHA256, "bar2")).end(),
				buildPCRDigest(t, tpm2.HashAlgorithmSHA256, tpm2.PCRSelectionList{{Hash: tpm2.HashAlgorithmSHA256, Select: []int{7, 8, 12}}}).addDigest(testutil.MakePCRValueFromEvents(tpm2.HashAlgorithmSHA256, "foo4")).addDigest(testutil.MakePCRValueFromEvents(tpm2.HashAlgorithmSHA256, "abc1")).addDigest(testutil.MakePCRValueFromEvents(tpm2.HashAlgorithmSHA256, "bar3")).end(),
				buildPCRDigest(t, tpm2.HashAlgorithmSHA256, tpm2.PCRSelectionList{{Hash: tpm2.HashAlgorithmSHA256, Select: []int{7, 8, 12}}}).addDigest(testutil.MakePCRValueFromEvents(tpm2.HashAlgorithmSHA256, "foo4")).addDigest(testutil.MakePCRValueFromEvents(tpm2.HashAlgorithmSHA256, "abc1")).addDigest(testutil.MakePCRValueFromEvents(tpm2.HashAlgorithmSHA256, "bar4")).end(),
				buildPCRDigest(t, tpm2.HashAlgorithmSHA256, tpm2.PCRSelectionList{{Hash: tpm2.HashAlgorithmSHA256, Select: []int{7, 8, 12}}}).addDigest(testutil.MakePCRValueFromEvents(tpm2.HashAlgorithmSHA256, "foo4")).addDigest(testutil.MakePCRValueFromEvents(tpm2.HashAlgorithmSHA256, "abc1")).addDigest(testutil.MakePCRValueFromEvents(tpm2.HashAlgorithmSHA256, "bar5")).end(),
				buildPCRDigest(t, tpm2.HashAlgorithmSHA256, tpm2.PCRSelectionList{{Hash: tpm2.HashAlgorithmSHA256, Select: []int{7, 8, 12}}}).addDigest(testutil.MakePCRValueFromEvents(tpm2.HashAlgorithmSHA256, "foo4")).addDigest(testutil.MakePCRValueFromEvents(tpm2.HashAlgorithmSHA256, "abc2")).addDigest(testutil.MakePCRValueFromEvents(tpm2.HashAlgorithmSHA256, "bar1")).end(),
				buildPCRDigest(t, tpm2.HashAlgorithmSHA256, tpm2.PCRSelectionList{{Hash: tpm2.HashAlgorithmSHA256, Select: []int{7, 8, 12}}}).addDigest(testutil.MakePCRValueFromEvents(tpm2.HashAlgorithmSHA256, "foo4")).addDigest(testutil.MakePCRValueFromEvents(tpm2.HashAlgorithmSHA256, "abc2")).addDigest(testutil.MakePCRValueFromEvents(tpm2.HashAlgorithmSHA256, "bar2")).end(),
				buildPCRDigest(t, tpm2.HashAlgorithmSHA256, tpm2.PCRSelectionList{{Hash: tpm2.HashAlgorithmSHA256, Select: []int{7, 8, 12}}}).addDigest(testutil.MakePCRValueFromEvents(tpm2.HashAlgorithmSHA256, "foo4")).addDigest(testutil.MakePCRValueFromEvents(tpm2.HashAlgorithmSHA256, "abc2")).addDigest(testutil.MakePCRValueFromEvents(tpm2.HashAlgorithmSHA256, "bar3")).end(),
				buildPCRDigest(t, tpm2.HashAlgorithmSHA256, tpm2.PCRSelectionList{{Hash: tpm2.HashAlgorithmSHA256, Select: []int{7, 8, 12}}}).addDigest(testutil.MakePCRValueFromEvents(tpm2.HashAlgorithmSHA256, "foo4")).addDigest(testutil.MakePCRValueFromEvents(tpm2.HashAlgorithmSHA256, "abc2")).addDigest(testutil.MakePCRValueFromEvents(tpm2.HashAlgorithmSHA256, "bar4")).end(),
				buildPCRDigest(t, tpm2.HashAlgorithmSHA256, tpm2.PCRSelectionList{{Hash: tpm2.HashAlgorithmSHA256, Select: []int{7, 8, 12}}}).addDigest(testutil.MakePCRValueFromEvents(tpm2.HashAlgorithmSHA256, "foo4")).addDigest(testutil.MakePCRValueFromEvents(tpm2.HashAlgorithmSHA256, "abc2")).addDigest(testutil.MakePCRValueFromEvents(tpm2.HashAlgorithmSHA256, "bar5")).end(),
				buildPCRDigest(t, tpm2.HashAlgorithmSHA256, tpm2.PCRSelectionList{{Hash: tpm2.HashAlgorithmSHA256, Select: []int{7, 8, 12}}}).addDigest(testutil.MakePCRValueFromEvents(tpm2.HashAlgorithmSHA256, "foo4")).addDigest(testutil.MakePCRValueFromEvents(tpm2.HashAlgorithmSHA256, "abc3")).addDigest(testutil.MakePCRValueFromEvents(tpm2.HashAlgorithmSHA256, "bar1")).end(),
				buildPCRDigest(t, tpm2.HashAlgorithmSHA256, tpm2.PCRSelectionList{{Hash: tpm2.HashAlgorithmSHA256, Select: []int{7, 8, 12}}}).addDigest(testutil.MakePCRValueFromEvents(tpm2.HashAlgorithmSHA256, "foo4")).addDigest(testutil.MakePCRValueFromEvents(tpm2.HashAlgorithmSHA256, "abc3")).addDigest(testutil.MakePCRValueFromEvents(tpm2.HashAlgorithmSHA256, "bar2")).end(),
				buildPCRDigest(t, tpm2.HashAlgorithmSHA256, tpm2.PCRSelectionList{{Hash: tpm2.HashAlgorithmSHA256, Select: []int{7, 8, 12}}}).addDigest(testutil.MakePCRValueFromEvents(tpm2.HashAlgorithmSHA256, "foo4")).addDigest(testutil.MakePCRValueFromEvents(tpm2.HashAlgorithmSHA256, "abc3")).addDigest(testutil.MakePCRValueFromEvents(tpm2.HashAlgorithmSHA256, "bar3")).end(),
				buildPCRDigest(t, tpm2.HashAlgorithmSHA256, tpm2.PCRSelectionList{{Hash: tpm2.HashAlgorithmSHA256, Select: []int{7, 8, 12}}}).addDigest(testutil.MakePCRValueFromEvents(tpm2.HashAlgorithmSHA256, "foo4")).addDigest(testutil.MakePCRValueFromEvents(tpm2.HashAlgorithmSHA256, "abc3")).addDigest(testutil.MakePCRValueFromEvents(tpm2.HashAlgorithmSHA256, "bar4")).end(),
				buildPCRDigest(t, tpm2.HashAlgorithmSHA256, tpm2.PCRSelectionList{{Hash: tpm2.HashAlgorithmSHA256, Select: []int{7, 8, 12}}}).addDigest(testutil.MakePCRValueFromEvents(tpm2.HashAlgorithmSHA256, "foo4")).addDigest(testutil.MakePCRValueFromEvents(tpm2.HashAlgorithmSHA256, "abc3")).addDigest(testutil.MakePCRValueFromEvents(tpm2.HashAlgorithmSHA256, "bar5")).end(),
				buildPCRDigest(t, tpm2.HashAlgorithmSHA256, tpm2.PCRSelectionList{{Hash: tpm2.HashAlgorithmSHA256, Select: []int{7, 8, 12}}}).addDigest(testutil.MakePCRValueFromEvents(tpm2.HashAlgorithmSHA256, "foo4")).addDigest(testutil.MakePCRValueFromEvents(tpm2.HashAlgorithmSHA256, "abc4")).addDigest(testutil.MakePCRValueFromEvents(tpm2.HashAlgorithmSHA256, "bar1")).end(),
				buildPCRDigest(t, tpm2.HashAlgorithmSHA256, tpm2.PCRSelectionList{{Hash: tpm2.HashAlgorithmSHA256, Select: []int{7, 8, 12}}}).addDigest(testutil.MakePCRValueFromEvents(tpm2.HashAlgorithmSHA256, "foo4")).addDigest(testutil.MakePCRValueFromEvents(tpm2.HashAlgorithmSHA256, "abc4")).addDigest(testutil.MakePCRValueFromEvents(tpm2.HashAlgorithmSHA256, "bar2")).end(),
				buildPCRDigest(t, tpm2.HashAlgorithmSHA256, tpm2.PCRSelectionList{{Hash: tpm2.HashAlgorithmSHA256, Select: []int{7, 8, 12}}}).addDigest(testutil.MakePCRValueFromEvents(tpm2.HashAlgorithmSHA256, "foo4")).addDigest(testutil.MakePCRValueFromEvents(tpm2.HashAlgorithmSHA256, "abc4")).addDigest(testutil.MakePCRValueFromEvents(tpm2.HashAlgorithmSHA256, "bar3")).end(),
				buildPCRDigest(t, tpm2.HashAlgorithmSHA256, tpm2.PCRSelectionList{{Hash: tpm2.HashAlgorithmSHA256, Select: []int{7, 8, 12}}}).addDigest(testutil.MakePCRValueFromEvents(tpm2.HashAlgorithmSHA256, "foo4")).addDigest(testutil.MakePCRValueFromEvents(tpm2.HashAlgorithmSHA256, "abc4")).addDigest(testutil.MakePCRValueFromEvents(tpm2.HashAlgorithmSHA256, "bar4")).end(),
				buildPCRDigest(t, tpm2.HashAlgorithmSHA256, tpm2.PCRSelectionList{{Hash: tpm2.HashAlgorithmSHA256, Select: []int{7, 8, 12}}}).addDigest(testutil.MakePCRValueFromEvents(tpm2.HashAlgorithmSHA256, "foo4")).addDigest(testutil.MakePCRValueFromEvents(tpm2.HashAlgorithmSHA256, "abc4")).addDigest(testutil.MakePCRValueFromEvents(tpm2.HashAlgorithmSHA256, "bar5")).end(),
				buildPCRDigest(t, tpm2.HashAlgorithmSHA256, tpm2.PCRSelectionList{{Hash: tpm2.HashAlgorithmSHA256, Select: []int{7, 8, 12}}}).addDigest(testutil.MakePCRValueFromEvents(tpm2.HashAlgorithmSHA256, "foo4")).addDigest(testutil.MakePCRValueFromEvents(tpm2.HashAlgorithmSHA256, "abc5")).addDigest(testutil.MakePCRValueFromEvents(tpm2.HashAlgorithmSHA256, "bar1")).end(),
				buildPCRDigest(t, tpm2.HashAlgorithmSHA256, tpm2.PCRSelectionList{{Hash: tpm2.HashAlgorithmSHA256, Select: []int{7, 8, 12}}}).addDigest(testutil.MakePCRValueFromEvents(tpm2.HashAlgorithmSHA256, "foo4")).addDigest(testutil.MakePCRValueFromEvents(tpm2.HashAlgorithmSHA256, "abc5")).addDigest(testutil.MakePCRValueFromEvents(tpm2.HashAlgorithmSHA256, "bar2")).end(),
				buildPCRDigest(t, tpm2.HashAlgorithmSHA256, tpm2.PCRSelectionList{{Hash: tpm2.HashAlgorithmSHA256, Select: []int{7, 8, 12}}}).addDigest(testutil.MakePCRValueFromEvents(tpm2.HashAlgorithmSHA256, "foo4")).addDigest(testutil.MakePCRValueFromEvents(tpm2.HashAlgorithmSHA256, "abc5")).addDigest(testutil.MakePCRValueFromEvents(tpm2.HashAlgorithmSHA256, "bar3")).end(),
				buildPCRDigest(t, tpm2.HashAlgorithmSHA256, tpm2.PCRSelectionList{{Hash: tpm2.HashAlgorithmSHA256, Select: []int{7, 8, 12}}}).addDigest(testutil.MakePCRValueFromEvents(tpm2.HashAlgorithmSHA256, "foo4")).addDigest(testutil.MakePCRValueFromEvents(tpm2.HashAlgorithmSHA256, "abc5")).addDigest(testutil.MakePCRValueFromEvents(tpm2.HashAlgorithmSHA256, "bar4")).end(),
				buildPCRDigest(t, tpm2.HashAlgorithmSHA256, tpm2.PCRSelectionList{{Hash: tpm2.HashAlgorithmSHA256, Select: []int{7, 8, 12}}}).addDigest(testutil.MakePCRValueFromEvents(tpm2.HashAlgorithmSHA256, "foo4")).addDigest(testutil.MakePCRValueFromEvents(tpm2.HashAlgorithmSHA256, "abc5")).addDigest(testutil.MakePCRValueFromEvents(tpm2.HashAlgorithmSHA256, "bar5")).end(),
				buildPCRDigest(t, tpm2.HashAlgorithmSHA256, tpm2.PCRSelectionList{{Hash: tpm2.HashAlgorithmSHA256, Select: []int{7, 8, 12}}}).addDigest(testutil.MakePCRValueFromEvents(tpm2.HashAlgorithmSHA256, "foo5")).addDigest(testutil.MakePCRValueFromEvents(tpm2.HashAlgorithmSHA256, "abc1")).addDigest(testutil.MakePCRValueFromEvents(tpm2.HashAlgorithmSHA256, "bar1")).end(),
				buildPCRDigest(t, tpm2.HashAlgorithmSHA256, tpm2.PCRSelectionList{{Hash: tpm2.HashAlgorithmSHA256, Select: []int{7, 8, 12}}}).addDigest(testutil.MakePCRValueFromEvents(tpm2.HashAlgorithmSHA256, "foo5")).addDigest(testutil.MakePCRValueFromEvents(tpm2.HashAlgorithmSHA256, "abc1")).addDigest(testutil.MakePCRValueFromEvents(tpm2.HashAlgorithmSHA256, "bar2")).end(),
				buildPCRDigest(t, tpm2.HashAlgorithmSHA256, tpm2.PCRSelectionList{{Hash: tpm2.HashAlgorithmSHA256, Select: []int{7, 8, 12}}}).addDigest(testutil.MakePCRValueFromEvents(tpm2.HashAlgorithmSHA256, "foo5")).addDigest(testutil.MakePCRValueFromEvents(tpm2.HashAlgorithmSHA256, "abc1")).addDigest(testutil.MakePCRValueFromEvents(tpm2.HashAlgorithmSHA256, "bar3")).end(),
				buildPCRDigest(t, tpm2.HashAlgorithmSHA256, tpm2.PCRSelectionList{{Hash: tpm2.HashAlgorithmSHA256, Select: []int{7, 8, 12}}}).addDigest(testutil.MakePCRValueFromEvents(tpm2.HashAlgorithmSHA256, "foo5")).addDigest(testutil.MakePCRValueFromEvents(tpm2.HashAlgorithmSHA256, "abc1")).addDigest(testutil.MakePCRValueFromEvents(tpm2.HashAlgorithmSHA256, "bar4")).end(),
				buildPCRDigest(t, tpm2.HashAlgorithmSHA256, tpm2.PCRSelectionList{{Hash: tpm2.HashAlgorithmSHA256, Select: []int{7, 8, 12}}}).addDigest(testutil.MakePCRValueFromEvents(tpm2.HashAlgorithmSHA256, "foo5")).addDigest(testutil.MakePCRValueFromEvents(tpm2.HashAlgorithmSHA256, "abc1")).addDigest(testutil.MakePCRValueFromEvents(tpm2.HashAlgorithmSHA256, "bar5")).end(),
				buildPCRDigest(t, tpm2.HashAlgorithmSHA256, tpm2.PCRSelectionList{{Hash: tpm2.HashAlgorithmSHA256, Select: []int{7, 8, 12}}}).addDigest(testutil.MakePCRValueFromEvents(tpm2.HashAlgorithmSHA256, "foo5")).addDigest(testutil.MakePCRValueFromEvents(tpm2.HashAlgorithmSHA256, "abc2")).addDigest(testutil.MakePCRValueFromEvents(tpm2.HashAlgorithmSHA256, "bar1")).end(),
				buildPCRDigest(t, tpm2.HashAlgorithmSHA256, tpm2.PCRSelectionList{{Hash: tpm2.HashAlgorithmSHA256, Select: []int{7, 8, 12}}}).addDigest(testutil.MakePCRValueFromEvents(tpm2.HashAlgorithmSHA256, "foo5")).addDigest(testutil.MakePCRValueFromEvents(tpm2.HashAlgorithmSHA256, "abc2")).addDigest(testutil.MakePCRValueFromEvents(tpm2.HashAlgorithmSHA256, "bar2")).end(),
				buildPCRDigest(t, tpm2.HashAlgorithmSHA256, tpm2.PCRSelectionList{{Hash: tpm2.HashAlgorithmSHA256, Select: []int{7, 8, 12}}}).addDigest(testutil.MakePCRValueFromEvents(tpm2.HashAlgorithmSHA256, "foo5")).addDigest(testutil.MakePCRValueFromEvents(tpm2.HashAlgorithmSHA256, "abc2")).addDigest(testutil.MakePCRValueFromEvents(tpm2.HashAlgorithmSHA256, "bar3")).end(),
				buildPCRDigest(t, tpm2.HashAlgorithmSHA256, tpm2.PCRSelectionList{{Hash: tpm2.HashAlgorithmSHA256, Select: []int{7, 8, 12}}}).addDigest(testutil.MakePCRValueFromEvents(tpm2.HashAlgorithmSHA256, "foo5")).addDigest(testutil.MakePCRValueFromEvents(tpm2.HashAlgorithmSHA256, "abc2")).addDigest(testutil.MakePCRValueFromEvents(tpm2.HashAlgorithmSHA256, "bar4")).end(),
				buildPCRDigest(t, tpm2.HashAlgorithmSHA256, tpm2.PCRSelectionList{{Hash: tpm2.HashAlgorithmSHA256, Select: []int{7, 8, 12}}}).addDigest(testutil.MakePCRValueFromEvents(tpm2.HashAlgorithmSHA256, "foo5")).addDigest(testutil.MakePCRValueFromEvents(tpm2.HashAlgorithmSHA256, "abc2")).addDigest(testutil.MakePCRValueFromEvents(tpm2.HashAlgorithmSHA256, "bar5")).end(),
				buildPCRDigest(t, tpm2.HashAlgorithmSHA256, tpm2.PCRSelectionList{{Hash: tpm2.HashAlgorithmSHA256, Select: []int{7, 8, 12}}}).addDigest(testutil.MakePCRValueFromEvents(tpm2.HashAlgorithmSHA256, "foo5")).addDigest(testutil.MakePCRValueFromEvents(tpm2.HashAlgorithmSHA256, "abc3")).addDigest(testutil.MakePCRValueFromEvents(tpm2.HashAlgorithmSHA256, "bar1")).end(),
				buildPCRDigest(t, tpm2.HashAlgorithmSHA256, tpm2.PCRSelectionList{{Hash: tpm2.HashAlgorithmSHA256, Select: []int{7, 8, 12}}}).addDigest(testutil.MakePCRValueFromEvents(tpm2.HashAlgorithmSHA256, "foo5")).addDigest(testutil.MakePCRValueFromEvents(tpm2.HashAlgorithmSHA256, "abc3")).addDigest(testutil.MakePCRValueFromEvents(tpm2.HashAlgorithmSHA256, "bar2")).end(),
				buildPCRDigest(t, tpm2.HashAlgorithmSHA256, tpm2.PCRSelectionList{{Hash: tpm2.HashAlgorithmSHA256, Select: []int{7, 8, 12}}}).addDigest(testutil.MakePCRValueFromEvents(tpm2.HashAlgorithmSHA256, "foo5")).addDigest(testutil.MakePCRValueFromEvents(tpm2.HashAlgorithmSHA256, "abc3")).addDigest(testutil.MakePCRValueFromEvents(tpm2.HashAlgorithmSHA256, "bar3")).end(),
				buildPCRDigest(t, tpm2.HashAlgorithmSHA256, tpm2.PCRSelectionList{{Hash: tpm2.HashAlgorithmSHA256, Select: []int{7, 8, 12}}}).addDigest(testutil.MakePCRValueFromEvents(tpm2.HashAlgorithmSHA256, "foo5")).addDigest(testutil.MakePCRValueFromEvents(tpm2.HashAlgorithmSHA256, "abc3")).addDigest(testutil.MakePCRValueFromEvents(tpm2.HashAlgorithmSHA256, "bar4")).end(),
				buildPCRDigest(t, tpm2.HashAlgorithmSHA256, tpm2.PCRSelectionList{{Hash: tpm2.HashAlgorithmSHA256, Select: []int{7, 8, 12}}}).addDigest(testutil.MakePCRValueFromEvents(tpm2.HashAlgorithmSHA256, "foo5")).addDigest(testutil.MakePCRValueFromEvents(tpm2.HashAlgorithmSHA256, "abc3")).addDigest(testutil.MakePCRValueFromEvents(tpm2.HashAlgorithmSHA256, "bar5")).end(),
				buildPCRDigest(t, tpm2.HashAlgorithmSHA256, tpm2.PCRSelectionList{{Hash: tpm2.HashAlgorithmSHA256, Select: []int{7, 8, 12}}}).addDigest(testutil.MakePCRValueFromEvents(tpm2.HashAlgorithmSHA256, "foo5")).addDigest(testutil.MakePCRValueFromEvents(tpm2.HashAlgorithmSHA256, "abc4")).addDigest(testutil.MakePCRValueFromEvents(tpm2.HashAlgorithmSHA256, "bar1")).end(),
				buildPCRDigest(t, tpm2.HashAlgorithmSHA256, tpm2.PCRSelectionList{{Hash: tpm2.HashAlgorithmSHA256, Select: []int{7, 8, 12}}}).addDigest(testutil.MakePCRValueFromEvents(tpm2.HashAlgorithmSHA256, "foo5")).addDigest(testutil.MakePCRValueFromEvents(tpm2.HashAlgorithmSHA256, "abc4")).addDigest(testutil.MakePCRValueFromEvents(tpm2.HashAlgorithmSHA256, "bar2")).end(),
				buildPCRDigest(t, tpm2.HashAlgorithmSHA256, tpm2.PCRSelectionList{{Hash: tpm2.HashAlgorithmSHA256, Select: []int{7, 8, 12}}}).addDigest(testutil.MakePCRValueFromEvents(tpm2.HashAlgorithmSHA256, "foo5")).addDigest(testutil.MakePCRValueFromEvents(tpm2.HashAlgorithmSHA256, "abc4")).addDigest(testutil.MakePCRValueFromEvents(tpm2.HashAlgorithmSHA256, "bar3")).end(),
				buildPCRDigest(t, tpm2.HashAlgorithmSHA256, tpm2.PCRSelectionList{{Hash: tpm2.HashAlgorithmSHA256, Select: []int{7, 8, 12}}}).addDigest(testutil.MakePCRValueFromEvents(tpm2.HashAlgorithmSHA256, "foo5")).addDigest(testutil.MakePCRValueFromEvents(tpm2.HashAlgorithmSHA256, "abc4")).addDigest(testutil.MakePCRValueFromEvents(tpm2.HashAlgorithmSHA256, "bar4")).end(),
				buildPCRDigest(t, tpm2.HashAlgorithmSHA256, tpm2.PCRSelectionList{{Hash: tpm2.HashAlgorithmSHA256, Select: []int{7, 8, 12}}}).addDigest(testutil.MakePCRValueFromEvents(tpm2.HashAlgorithmSHA256, "foo5")).addDigest(testutil.MakePCRValueFromEvents(tpm2.HashAlgorithmSHA256, "abc4")).addDigest(testutil.MakePCRValueFromEvents(tpm2.HashAlgorithmSHA256, "bar5")).end(),
				buildPCRDigest(t, tpm2.HashAlgorithmSHA256, tpm2.PCRSelectionList{{Hash: tpm2.HashAlgorithmSHA256, Select: []int{7, 8, 12}}}).addDigest(testutil.MakePCRValueFromEvents(tpm2.HashAlgorithmSHA256, "foo5")).addDigest(testutil.MakePCRValueFromEvents(tpm2.HashAlgorithmSHA256, "abc5")).addDigest(testutil.MakePCRValueFromEvents(tpm2.HashAlgorithmSHA256, "bar1")).end(),
				buildPCRDigest(t, tpm2.HashAlgorithmSHA256, tpm2.PCRSelectionList{{Hash: tpm2.HashAlgorithmSHA256, Select: []int{7, 8, 12}}}).addDigest(testutil.MakePCRValueFromEvents(tpm2.HashAlgorithmSHA256, "foo5")).addDigest(testutil.MakePCRValueFromEvents(tpm2.HashAlgorithmSHA256, "abc5")).addDigest(testutil.MakePCRValueFromEvents(tpm2.HashAlgorithmSHA256, "bar2")).end(),
				buildPCRDigest(t, tpm2.HashAlgorithmSHA256, tpm2.PCRSelectionList{{Hash: tpm2.HashAlgorithmSHA256, Select: []int{7, 8, 12}}}).addDigest(testutil.MakePCRValueFromEvents(tpm2.HashAlgorithmSHA256, "foo5")).addDigest(testutil.MakePCRValueFromEvents(tpm2.HashAlgorithmSHA256, "abc5")).addDigest(testutil.MakePCRValueFromEvents(tpm2.HashAlgorithmSHA256, "bar3")).end(),
				buildPCRDigest(t, tpm2.HashAlgorithmSHA256, tpm2.PCRSelectionList{{Hash: tpm2.HashAlgorithmSHA256, Select: []int{7, 8, 12}}}).addDigest(testutil.MakePCRValueFromEvents(tpm2.HashAlgorithmSHA256, "foo5")).addDigest(testutil.MakePCRValueFromEvents(tpm2.HashAlgorithmSHA256, "abc5")).addDigest(testutil.MakePCRValueFromEvents(tpm2.HashAlgorithmSHA256, "bar4")).end(),
				buildPCRDigest(t, tpm2.HashAlgorithmSHA256, tpm2.PCRSelectionList{{Hash: tpm2.HashAlgorithmSHA256, Select: []int{7, 8, 12}}}).addDigest(testutil.MakePCRValueFromEvents(tpm2.HashAlgorithmSHA256, "foo5")).addDigest(testutil.MakePCRValueFromEvents(tpm2.HashAlgorithmSHA256, "abc5")).addDigest(testutil.MakePCRValueFromEvents(tpm2.HashAlgorithmSHA256, "bar5")).end(),
			},
			outputPolicy: decodeHexStringT(t, "447f411c3cedd453e53e9b95958774413bea32267a75db8545cd258ed4968575"),
		},
	} {
		t.Run(data.desc, func(t *testing.T) {
			trial, _ := tpm2.ComputeAuthPolicy(data.alg)
			orData := ComputePolicyORData(data.alg, trial, data.inputDigests)
			if !bytes.Equal(trial.GetDigest(), data.outputPolicy) {
				t.Errorf("Unexpected policy digest (got %x, expected %x)", trial.GetDigest(), data.outputPolicy)
			}

			// Verify we can walk the tree correctly from each input digest and that we get to the root node each time
			for i, d := range data.inputDigests {
				for n := i / 8; n < len(orData); n += int(orData[n].Next) {
					found := false
					for _, digest := range orData[n].Digests {
						if bytes.Equal(digest, d) {
							found = true
							break
						}
					}
					if !found {
						t.Errorf("Digest %x not found in expected node %d", d, n)
						break
					}

					trial, _ := tpm2.ComputeAuthPolicy(data.alg)
					if len(orData[n].Digests) == 1 {
						trial.PolicyOR(tpm2.DigestList{orData[n].Digests[0], orData[n].Digests[0]})
					} else {
						trial.PolicyOR(orData[n].Digests)
					}
					d = trial.GetDigest()

					if orData[n].Next == 0 {
						break
					}
				}
				if !bytes.Equal(d, data.outputPolicy) {
					t.Errorf("Unexpected final digest after tree walk from digest %x, node %d (got %x, expected %x)", data.inputDigests[i], i/8, d, data.outputPolicy)
				}

			}
		})
	}
}

func TestComputeDynamicPolicy(t *testing.T) {
	key, err := ecdsa.GenerateKey(elliptic.P256(), testutil.RandReader)
	if err != nil {
		t.Fatalf("GenerateKey failed: %v", err)
	}

	policyCounterPub := &tpm2.NVPublic{
		Index:      0x0181fff0,
		NameAlg:    tpm2.HashAlgorithmSHA256,
		Attrs:      tpm2.NVTypeCounter.WithAttrs(tpm2.AttrNVPolicyWrite | tpm2.AttrNVAuthRead | tpm2.AttrNVNoDA | tpm2.AttrNVWritten),
		AuthPolicy: make(tpm2.Digest, tpm2.HashAlgorithmSHA256.Size()),
		Size:       8}
	policyCounterName, _ := policyCounterPub.Name()

	for _, data := range []struct {
		desc              string
		alg               tpm2.HashAlgorithmId
		signAlg           tpm2.HashAlgorithmId
		pcrs              tpm2.PCRSelectionList
		pcrValues         []tpm2.PCRValues
		policyCounterName tpm2.Name
		policyCount       uint64
		pcrSelection      tpm2.PCRSelectionList
		policy            tpm2.Digest
		err               string
	}{
		{
			desc:    "Single/1",
			alg:     tpm2.HashAlgorithmSHA256,
			signAlg: tpm2.HashAlgorithmSHA256,
			pcrs:    tpm2.PCRSelectionList{{Hash: tpm2.HashAlgorithmSHA256, Select: []int{7, 12}}},
			pcrValues: []tpm2.PCRValues{
				{
					tpm2.HashAlgorithmSHA256: {
						7:  testutil.MakePCRValueFromEvents(tpm2.HashAlgorithmSHA256, "foo"),
						12: testutil.MakePCRValueFromEvents(tpm2.HashAlgorithmSHA256, "bar"),
					},
				},
			},
			policyCounterName: policyCounterName,
			policyCount:       10,
			pcrSelection:      tpm2.PCRSelectionList{{Hash: tpm2.HashAlgorithmSHA256, Select: []int{7, 12}}},
			policy:            decodeHexStringT(t, "983c996e26d08cdd5a67f3fbdb98fe737e7c6f499e0fd5189ac99719a14c00db"),
		},
		{
			desc:    "Single/2",
			alg:     tpm2.HashAlgorithmSHA256,
			signAlg: tpm2.HashAlgorithmSHA256,
			pcrs:    tpm2.PCRSelectionList{{Hash: tpm2.HashAlgorithmSHA256, Select: []int{7, 8}}},
			pcrValues: []tpm2.PCRValues{
				{
					tpm2.HashAlgorithmSHA256: {
						7: testutil.MakePCRValueFromEvents(tpm2.HashAlgorithmSHA256, "foo"),
						8: testutil.MakePCRValueFromEvents(tpm2.HashAlgorithmSHA256, "bar"),
					},
				},
			},
			policyCounterName: policyCounterName,
			policyCount:       10,
			pcrSelection:      tpm2.PCRSelectionList{{Hash: tpm2.HashAlgorithmSHA256, Select: []int{7, 8}}},
			policy:            decodeHexStringT(t, "166168f87e22c01dc62b19adab299f4ad18f5b313c81696d70c8bf64ed314208"),
		},
		{
			desc:    "SHA1Session",
			alg:     tpm2.HashAlgorithmSHA1,
			signAlg: tpm2.HashAlgorithmSHA256,
			pcrs:    tpm2.PCRSelectionList{{Hash: tpm2.HashAlgorithmSHA256, Select: []int{7, 12}}},
			pcrValues: []tpm2.PCRValues{
				{
					tpm2.HashAlgorithmSHA256: {
						7:  testutil.MakePCRValueFromEvents(tpm2.HashAlgorithmSHA256, "ABC"),
						12: testutil.MakePCRValueFromEvents(tpm2.HashAlgorithmSHA256, "1234"),
					},
				},
			},
			policyCounterName: policyCounterName,
			policyCount:       4551,
			pcrSelection:      tpm2.PCRSelectionList{{Hash: tpm2.HashAlgorithmSHA256, Select: []int{7, 12}}},
			policy:            decodeHexStringT(t, "66f29c63a88ce0d5046999b5067ced2c9e7d9a48"),
		},
		{
			desc:    "SHA256SessionWithSHA512PCRs",
			alg:     tpm2.HashAlgorithmSHA256,
			signAlg: tpm2.HashAlgorithmSHA256,
			pcrs:    tpm2.PCRSelectionList{{Hash: tpm2.HashAlgorithmSHA512, Select: []int{7, 12}}},
			pcrValues: []tpm2.PCRValues{
				{
					tpm2.HashAlgorithmSHA512: {
						7:  testutil.MakePCRValueFromEvents(tpm2.HashAlgorithmSHA512, "foo"),
						12: testutil.MakePCRValueFromEvents(tpm2.HashAlgorithmSHA512, "bar"),
					},
				},
			},
			policyCounterName: policyCounterName,
			policyCount:       403,
			pcrSelection:      tpm2.PCRSelectionList{{Hash: tpm2.HashAlgorithmSHA512, Select: []int{7, 12}}},
			policy:            decodeHexStringT(t, "151216fb8a020dbf181c936cb32e03606d5fd0073aa3b3999365e3d9a08d1f8a"),
		},
		{
			desc:    "MultiplePCRValues/1",
			alg:     tpm2.HashAlgorithmSHA256,
			signAlg: tpm2.HashAlgorithmSHA256,
			pcrs:    tpm2.PCRSelectionList{{Hash: tpm2.HashAlgorithmSHA256, Select: []int{7, 12}}},
			pcrValues: []tpm2.PCRValues{
				{
					tpm2.HashAlgorithmSHA256: {
						7:  testutil.MakePCRValueFromEvents(tpm2.HashAlgorithmSHA256, "foo"),
						12: testutil.MakePCRValueFromEvents(tpm2.HashAlgorithmSHA256, "ABC"),
					},
				},
				{
					tpm2.HashAlgorithmSHA256: {
						7:  testutil.MakePCRValueFromEvents(tpm2.HashAlgorithmSHA256, "bar"),
						12: testutil.MakePCRValueFromEvents(tpm2.HashAlgorithmSHA256, "1234"),
					},
				},
			},
			policyCounterName: policyCounterName,
			policyCount:       5,
			pcrSelection:      tpm2.PCRSelectionList{{Hash: tpm2.HashAlgorithmSHA256, Select: []int{7, 12}}},
			policy:            decodeHexStringT(t, "a218c6db035ac2a84b229f2eddd3064a79c3b7c9f48d7bb2f3c6f3f3dda8712b"),
		},
		{
			desc:    "MultiplePCRValues/2",
			alg:     tpm2.HashAlgorithmSHA256,
			signAlg: tpm2.HashAlgorithmSHA256,
			pcrs:    tpm2.PCRSelectionList{{Hash: tpm2.HashAlgorithmSHA256, Select: []int{7, 12}}},
			pcrValues: MakeMockPolicyPCRValuesFull([]MockPolicyPCRParam{
				{PCR: 7, Alg: tpm2.HashAlgorithmSHA256, Digests: tpm2.DigestList{
					testutil.MakePCRValueFromEvents(tpm2.HashAlgorithmSHA256, "foo"),
					testutil.MakePCRValueFromEvents(tpm2.HashAlgorithmSHA256, "bar")},
				},
				{PCR: 12, Alg: tpm2.HashAlgorithmSHA256, Digests: tpm2.DigestList{
					testutil.MakePCRValueFromEvents(tpm2.HashAlgorithmSHA256, "ABC"),
					testutil.MakePCRValueFromEvents(tpm2.HashAlgorithmSHA256, "1234")},
				},
			}),
			policyCounterName: policyCounterName,
			policyCount:       5,
			pcrSelection:      tpm2.PCRSelectionList{{Hash: tpm2.HashAlgorithmSHA256, Select: []int{7, 12}}},
			policy:            decodeHexStringT(t, "e86c232ba03d8153fd1ebb8d248d64dd18d90acc7c0a3ddf6f0863af3f0c87f5"),
		},
		{
			desc:    "SHA512AuthKey",
			alg:     tpm2.HashAlgorithmSHA256,
			signAlg: tpm2.HashAlgorithmSHA512,
			pcrs:    tpm2.PCRSelectionList{{Hash: tpm2.HashAlgorithmSHA256, Select: []int{7, 12}}},
			pcrValues: []tpm2.PCRValues{
				{
					tpm2.HashAlgorithmSHA256: {
						7:  testutil.MakePCRValueFromEvents(tpm2.HashAlgorithmSHA256, "foo"),
						12: testutil.MakePCRValueFromEvents(tpm2.HashAlgorithmSHA256, "bar"),
					},
				},
			},
			policyCounterName: policyCounterName,
			policyCount:       10,
			pcrSelection:      tpm2.PCRSelectionList{{Hash: tpm2.HashAlgorithmSHA256, Select: []int{7, 12}}},
			policy:            decodeHexStringT(t, "983c996e26d08cdd5a67f3fbdb98fe737e7c6f499e0fd5189ac99719a14c00db"),
		},
		{
			desc:    "MultiplePCRAlgorithms",
			alg:     tpm2.HashAlgorithmSHA256,
			signAlg: tpm2.HashAlgorithmSHA256,
			pcrs:    tpm2.PCRSelectionList{{Hash: tpm2.HashAlgorithmSHA256, Select: []int{8}}, {Hash: tpm2.HashAlgorithmSHA512, Select: []int{7}}},
			pcrValues: []tpm2.PCRValues{
				{
					tpm2.HashAlgorithmSHA256: {
						8: testutil.MakePCRValueFromEvents(tpm2.HashAlgorithmSHA256, "bar"),
					},
					tpm2.HashAlgorithmSHA512: {
						7: testutil.MakePCRValueFromEvents(tpm2.HashAlgorithmSHA512, "foo"),
					},
				},
			},
			policyCounterName: policyCounterName,
			policyCount:       10,
			pcrSelection:      tpm2.PCRSelectionList{{Hash: tpm2.HashAlgorithmSHA256, Select: []int{8}}, {Hash: tpm2.HashAlgorithmSHA512, Select: []int{7}}},
			policy:            decodeHexStringT(t, "e516f77fbd8a055c472d0cea472828a825b20096655bc1f5264504794b63d400"),
		},
		{
			desc:    "LotsOfPCRValues",
			alg:     tpm2.HashAlgorithmSHA256,
			signAlg: tpm2.HashAlgorithmSHA256,
			pcrs:    tpm2.PCRSelectionList{{Hash: tpm2.HashAlgorithmSHA256, Select: []int{7, 8, 12}}},
			pcrValues: MakeMockPolicyPCRValuesFull([]MockPolicyPCRParam{
				{PCR: 7, Alg: tpm2.HashAlgorithmSHA256, Digests: tpm2.DigestList{
					testutil.MakePCRValueFromEvents(tpm2.HashAlgorithmSHA256, "foo", "bar"),
					testutil.MakePCRValueFromEvents(tpm2.HashAlgorithmSHA256, "foo", "bar2"),
					testutil.MakePCRValueFromEvents(tpm2.HashAlgorithmSHA256, "foo", "bar3"),
					testutil.MakePCRValueFromEvents(tpm2.HashAlgorithmSHA256, "foo", "bar4"),
					testutil.MakePCRValueFromEvents(tpm2.HashAlgorithmSHA256, "foo", "bar5")},
				},
				{PCR: 8, Alg: tpm2.HashAlgorithmSHA256, Digests: tpm2.DigestList{
					testutil.MakePCRValueFromEvents(tpm2.HashAlgorithmSHA256, "abc", "bar"),
					testutil.MakePCRValueFromEvents(tpm2.HashAlgorithmSHA256, "abc", "bar2"),
					testutil.MakePCRValueFromEvents(tpm2.HashAlgorithmSHA256, "abc", "bar3"),
					testutil.MakePCRValueFromEvents(tpm2.HashAlgorithmSHA256, "abc", "bar4"),
					testutil.MakePCRValueFromEvents(tpm2.HashAlgorithmSHA256, "abc", "bar5")},
				},
				{PCR: 12, Alg: tpm2.HashAlgorithmSHA256, Digests: tpm2.DigestList{
					testutil.MakePCRValueFromEvents(tpm2.HashAlgorithmSHA256, "bar", "foo"),
					testutil.MakePCRValueFromEvents(tpm2.HashAlgorithmSHA256, "bar", "foo2"),
					testutil.MakePCRValueFromEvents(tpm2.HashAlgorithmSHA256, "bar", "foo3"),
					testutil.MakePCRValueFromEvents(tpm2.HashAlgorithmSHA256, "bar", "foo4"),
					testutil.MakePCRValueFromEvents(tpm2.HashAlgorithmSHA256, "bar", "foo5")},
				},
			}),
			policyCounterName: policyCounterName,
			policyCount:       15,
			pcrSelection:      tpm2.PCRSelectionList{{Hash: tpm2.HashAlgorithmSHA256, Select: []int{7, 8, 12}}},
			policy:            decodeHexStringT(t, "926f36ead779ff00e413bba00df3dd0428bd570c7fedb828a8ea2f0c12cc72ac"),
		},
		{
			desc:    "NoPolicyCounter",
			alg:     tpm2.HashAlgorithmSHA256,
			signAlg: tpm2.HashAlgorithmSHA256,
			pcrs:    tpm2.PCRSelectionList{{Hash: tpm2.HashAlgorithmSHA256, Select: []int{7, 12}}},
			pcrValues: []tpm2.PCRValues{
				{
					tpm2.HashAlgorithmSHA256: {
						7:  testutil.MakePCRValueFromEvents(tpm2.HashAlgorithmSHA256, "foo"),
						12: testutil.MakePCRValueFromEvents(tpm2.HashAlgorithmSHA256, "bar"),
					},
				},
			},
			pcrSelection: tpm2.PCRSelectionList{{Hash: tpm2.HashAlgorithmSHA256, Select: []int{7, 12}}},
			policy:       decodeHexStringT(t, "2af7dc478be6b563113b150fa5c2cc844506ec2273c9aa69ff5a67b150b3c339"),
		},
	} {
		t.Run(data.desc, func(t *testing.T) {
			var pcrDigests tpm2.DigestList
			for _, v := range data.pcrValues {
				d, _ := tpm2.ComputePCRDigest(data.alg, data.pcrs, v)
				pcrDigests = append(pcrDigests, d)
			}
			dataout, err := ComputeDynamicPolicy(CurrentMetadataVersion, data.alg, NewDynamicPolicyComputeParams(key, data.signAlg, data.pcrs, pcrDigests, data.policyCounterName, data.policyCount))
			if data.err == "" {
				if err != nil {
					t.Fatalf("ComputeDynamicPolicy failed: %v", err)
				}
				if !dataout.PCRSelection().Equal(data.pcrSelection) {
					t.Errorf("Unexpected PCR selection")
				}
				// TODO: Test dataout.PCROrData

				if dataout.PolicyCount() != data.policyCount {
					t.Errorf("Unexpected policy revocation count")
				}

				if !bytes.Equal(data.policy, dataout.AuthorizedPolicy()) {
					t.Errorf("Unexpected policy digest returned (got %x, expected %x)", dataout.AuthorizedPolicy(), data.policy)
				}

				if dataout.AuthorizedPolicySignature().SigAlg != tpm2.SigSchemeAlgECDSA {
					t.Errorf("Unexpected authorized policy signature algorithm")
				}
				if dataout.AuthorizedPolicySignature().Signature.ECDSA().Hash != data.signAlg {
					t.Errorf("Unexpected authorized policy signature digest algorithm")
				}

				h := data.signAlg.NewHash()
				h.Write(dataout.AuthorizedPolicy())
				h.Write(ComputePcrPolicyRefFromCounterName(data.policyCounterName))

				if ok := ecdsa.Verify(&key.PublicKey, h.Sum(nil),
					(&big.Int{}).SetBytes(dataout.AuthorizedPolicySignature().Signature.ECDSA().SignatureR),
					(&big.Int{}).SetBytes(dataout.AuthorizedPolicySignature().Signature.ECDSA().SignatureS)); !ok {
					t.Errorf("Invalid authorized policy signature")
				}
			} else {
				if err == nil {
					t.Fatalf("ComputeDynamicPolicy should have failed")
				}
				if err.Error() != data.err {
					t.Errorf("Unexpected error: %v", err)
				}
			}
		})
	}
}

func TestExecutePolicy(t *testing.T) {
	tpm, tcti := openTPMSimulatorForTesting(t)
	defer func() { closeTPM(t, tpm) }()

	undefineLockNVIndices(t, tpm)
	if err := EnsureLockNVIndex(tpm.TPMContext, tpm.HmacSession()); err != nil {
		t.Errorf("ensureLockNVIndex failed: %v", err)
	}

	key, err := ecdsa.GenerateKey(elliptic.P256(), testutil.RandReader)
	if err != nil {
		t.Fatalf("GenerateKey failed: %v", err)
	}
	keyPublic := CreateTPMPublicAreaForECDSAKey(&key.PublicKey)
	keyName, err := keyPublic.Name()
	if err != nil {
		t.Fatalf("Cannot compute key name: %v", err)
	}

	policyCounterPub, err := CreatePcrPolicyCounter(tpm.TPMContext, 0x0181ff00, keyName, tpm.HmacSession())
	if err != nil {
		t.Fatalf("CreatePcrPolicyCounter failed: %v", err)
	}
	policyCounter, err := tpm2.CreateNVIndexResourceContextFromPublic(policyCounterPub)
	if err != nil {
		t.Fatalf("CreateNVIndexResourceContextFromPublic failed: %v", err)
	}
	defer func() { undefineNVSpace(t, tpm, policyCounter, tpm.OwnerHandleContext()) }()

	policyCount, err := ReadPcrPolicyCounter(tpm.TPMContext, CurrentMetadataVersion, policyCounterPub, nil, tpm.HmacSession())
	if err != nil {
		t.Fatalf("readDynamicPolicyCounter failed: %v", err)
	}

	type pcrEvent struct {
		index int
		data  string
	}
	type testData struct {
		alg              tpm2.HashAlgorithmId
		pcrs             tpm2.PCRSelectionList
		pcrValues        []tpm2.PCRValues
		policyCounterPub *tpm2.NVPublic
		policyCount      uint64
		pcrEvents        []pcrEvent
	}

	run := func(t *testing.T, data *testData, prepare func(*StaticPolicyData, *DynamicPolicyData)) (tpm2.Digest, tpm2.Digest, error) {
		tpm, tcti = resetTPMSimulator(t, tpm, tcti)

		lockIndex, err := tpm.CreateResourceContextFromTPM(LockNVHandle)
		if err != nil {
			t.Fatalf("CreateResourceContextFromTPM failed: %v", err)
		}

		var policyCounterName tpm2.Name
		if data.policyCounterPub != nil {
			policyCounterName, _ = data.policyCounterPub.Name()
		}

<<<<<<< HEAD
		staticPolicyData, policy, err := ComputeStaticPolicy(data.alg, NewStaticPolicyComputeParams(CreateTPMPublicAreaForECDSAKey(&key.PublicKey), pinIndexPub, pinIndexAuthPoliciesCopy, lockIndex.Name()))
=======
		staticPolicyData, policy, err := ComputeStaticPolicy(data.alg, NewStaticPolicyComputeParams(CreatePublicAreaForECDSAKey(&key.PublicKey), data.policyCounterPub, lockIndex.Name()))
>>>>>>> 27f1a2f0
		if err != nil {
			t.Fatalf("ComputeStaticPolicy failed: %v", err)
		}
		signAlg := staticPolicyData.AuthPublicKey().NameAlg
		var pcrDigests tpm2.DigestList
		for _, v := range data.pcrValues {
			d, _ := tpm2.ComputePCRDigest(data.alg, data.pcrs, v)
			pcrDigests = append(pcrDigests, d)
		}
		dynamicPolicyData, err := ComputeDynamicPolicy(CurrentMetadataVersion, data.alg,
			NewDynamicPolicyComputeParams(key, signAlg, data.pcrs, pcrDigests, policyCounterName, data.policyCount))
		if err != nil {
			t.Fatalf("ComputeDynamicPolicy failed: %v", err)
		}

		for _, e := range data.pcrEvents {
			if _, err := tpm.PCREvent(tpm.PCRHandleContext(e.index), []byte(e.data), nil); err != nil {
				t.Fatalf("PCREvent failed: %v", err)
			}
		}

		if prepare != nil {
			prepare(staticPolicyData, dynamicPolicyData)
		}

		session, err := tpm.StartAuthSession(nil, nil, tpm2.SessionTypePolicy, nil, data.alg)
		if err != nil {
			t.Fatalf("StartAuthSession failed: %v", err)
		}
		defer flushContext(t, tpm, session)

		policyErr := ExecutePolicySession(tpm.TPMContext, session, CurrentMetadataVersion, staticPolicyData, dynamicPolicyData, "", tpm.HmacSession())
		digest, err := tpm.PolicyGetDigest(session)
		if err != nil {
			t.Errorf("PolicyGetDigest failed: %v", err)
		}

		return policy, digest, policyErr
	}

	t.Run("Single/1", func(t *testing.T) {
		// Test with a policy that includes a single digest for 2 PCRs
		expected, digest, err := run(t, &testData{
			alg:  tpm2.HashAlgorithmSHA256,
			pcrs: tpm2.PCRSelectionList{{Hash: tpm2.HashAlgorithmSHA256, Select: []int{7, 12}}},
			pcrValues: []tpm2.PCRValues{
				{
					tpm2.HashAlgorithmSHA256: {
						7:  testutil.MakePCRValueFromEvents(tpm2.HashAlgorithmSHA256, "foo", "bar"),
						12: testutil.MakePCRValueFromEvents(tpm2.HashAlgorithmSHA256, "bar", "foo"),
					},
				},
			},
			policyCounterPub: policyCounterPub,
			policyCount:      policyCount,
			pcrEvents: []pcrEvent{
				{
					index: 7,
					data:  "foo",
				},
				{
					index: 7,
					data:  "bar",
				},
				{
					index: 12,
					data:  "bar",
				},
				{
					index: 12,
					data:  "foo",
				},
			}}, nil)
		if err != nil {
			t.Errorf("Failed to execute policy session: %v", err)
		}
		if !bytes.Equal(digest, expected) {
			t.Errorf("Session digest didn't match policy digest")
		}
	})

	t.Run("Single/2", func(t *testing.T) {
		// Test with a policy that includes a single digest for 2 PCRs
		expected, digest, err := run(t, &testData{
			alg:  tpm2.HashAlgorithmSHA256,
			pcrs: tpm2.PCRSelectionList{{Hash: tpm2.HashAlgorithmSHA256, Select: []int{7, 8}}},
			pcrValues: []tpm2.PCRValues{
				{
					tpm2.HashAlgorithmSHA256: {
						7: testutil.MakePCRValueFromEvents(tpm2.HashAlgorithmSHA256, "foo", "bar"),
						8: testutil.MakePCRValueFromEvents(tpm2.HashAlgorithmSHA256, "bar", "foo"),
					},
				},
			},
			policyCounterPub: policyCounterPub,
			policyCount:      policyCount,
			pcrEvents: []pcrEvent{
				{
					index: 7,
					data:  "foo",
				},
				{
					index: 7,
					data:  "bar",
				},
				{
					index: 8,
					data:  "bar",
				},
				{
					index: 8,
					data:  "foo",
				},
			}}, nil)
		if err != nil {
			t.Errorf("Failed to execute policy session: %v", err)
		}
		if !bytes.Equal(digest, expected) {
			t.Errorf("Session digest didn't match policy digest")
		}
	})

	t.Run("SHA1SessionWithSHA256PCRs", func(t *testing.T) {
		// Test with a policy that includes a single digest for 2 PCRs and where those PCRs are for an algorithm that doesn't match the
		// policy digest algorithm
		expected, digest, err := run(t, &testData{
			alg:  tpm2.HashAlgorithmSHA1,
			pcrs: tpm2.PCRSelectionList{{Hash: tpm2.HashAlgorithmSHA256, Select: []int{7, 12}}},
			pcrValues: []tpm2.PCRValues{
				{
					tpm2.HashAlgorithmSHA256: {
						7:  testutil.MakePCRValueFromEvents(tpm2.HashAlgorithmSHA256, "foo", "bar"),
						12: testutil.MakePCRValueFromEvents(tpm2.HashAlgorithmSHA256, "bar", "foo"),
					},
				},
			},
			policyCounterPub: policyCounterPub,
			policyCount:      policyCount,
			pcrEvents: []pcrEvent{
				{
					index: 7,
					data:  "foo",
				},
				{
					index: 7,
					data:  "bar",
				},
				{
					index: 12,
					data:  "bar",
				},
				{
					index: 12,
					data:  "foo",
				},
			}}, nil)
		if err != nil {
			t.Errorf("Failed to execute policy session: %v", err)
		}
		if !bytes.Equal(digest, expected) {
			t.Errorf("Session digest didn't match policy digest")
		}
	})

	t.Run("SHA1", func(t *testing.T) {
		// Test with a policy that includes a single digest for 2 PCRs, using the SHA-1 algorithm
		expected, digest, err := run(t, &testData{
			alg:  tpm2.HashAlgorithmSHA1,
			pcrs: tpm2.PCRSelectionList{{Hash: tpm2.HashAlgorithmSHA1, Select: []int{7, 12}}},
			pcrValues: []tpm2.PCRValues{
				{
					tpm2.HashAlgorithmSHA1: {
						7:  testutil.MakePCRValueFromEvents(tpm2.HashAlgorithmSHA1, "foo", "bar"),
						12: testutil.MakePCRValueFromEvents(tpm2.HashAlgorithmSHA1, "bar", "foo"),
					},
				},
			},
			policyCounterPub: policyCounterPub,
			policyCount:      policyCount,
			pcrEvents: []pcrEvent{
				{
					index: 7,
					data:  "foo",
				},
				{
					index: 7,
					data:  "bar",
				},
				{
					index: 12,
					data:  "bar",
				},
				{
					index: 12,
					data:  "foo",
				},
			}}, nil)
		if err != nil {
			t.Errorf("Failed to execute policy session: %v", err)
		}
		if !bytes.Equal(digest, expected) {
			t.Errorf("Session digest didn't match policy digest")
		}
	})

	t.Run("PCRMismatch/1", func(t *testing.T) {
		// Test with a policy that includes a single digest for 2 PCRs, where the PCR values during execution don't match the policy
		// (execution should fail)
		expected, digest, err := run(t, &testData{
			alg:  tpm2.HashAlgorithmSHA256,
			pcrs: tpm2.PCRSelectionList{{Hash: tpm2.HashAlgorithmSHA256, Select: []int{7, 12}}},
			pcrValues: []tpm2.PCRValues{
				{
					tpm2.HashAlgorithmSHA256: {
						7:  testutil.MakePCRValueFromEvents(tpm2.HashAlgorithmSHA256, "foo", "bar"),
						12: testutil.MakePCRValueFromEvents(tpm2.HashAlgorithmSHA256, "bar", "foo"),
					},
				},
			},
			policyCounterPub: policyCounterPub,
			policyCount:      policyCount,
			pcrEvents: []pcrEvent{
				{
					index: 7,
					data:  "abc",
				},
				{
					index: 7,
					data:  "bar",
				},
				{
					index: 12,
					data:  "bar",
				},
				{
					index: 12,
					data:  "foo",
				},
			}}, nil)
		if !IsDynamicPolicyDataError(err) || err.Error() != "cannot complete OR assertions: current session digest not found in policy data" {
			t.Errorf("Unexpected error: %v", err)
		}
		if bytes.Equal(digest, expected) {
			t.Errorf("Session digest shouldn't match policy digest")
		}
	})

	t.Run("PCRMismatch/2", func(t *testing.T) {
		// Test with a policy that includes a single digest for 2 PCRs, where the PCR values during execution don't match the policy
		// (execution should fail)
		expected, digest, err := run(t, &testData{
			alg:  tpm2.HashAlgorithmSHA256,
			pcrs: tpm2.PCRSelectionList{{Hash: tpm2.HashAlgorithmSHA256, Select: []int{7, 12}}},
			pcrValues: []tpm2.PCRValues{
				{
					tpm2.HashAlgorithmSHA256: {
						7:  testutil.MakePCRValueFromEvents(tpm2.HashAlgorithmSHA256, "foo", "bar"),
						12: testutil.MakePCRValueFromEvents(tpm2.HashAlgorithmSHA256, "bar", "foo"),
					},
				},
			},
			policyCounterPub: policyCounterPub,
			policyCount:      policyCount,
			pcrEvents: []pcrEvent{
				{
					index: 7,
					data:  "foo",
				},
				{
					index: 7,
					data:  "bar",
				},
				{
					index: 12,
					data:  "bar",
				},
				{
					index: 12,
					data:  "xxx",
				},
			}}, nil)
		if !IsDynamicPolicyDataError(err) || err.Error() != "cannot complete OR assertions: current session digest not found in policy data" {
			t.Errorf("Unexpected error: %v", err)
		}
		if bytes.Equal(digest, expected) {
			t.Errorf("Session digest shouldn't match policy digest")
		}
	})

	t.Run("MultiplePCRValues/1", func(t *testing.T) {
		// Test with a compound policy that includes a pair of digests for 2 PCRs
		expected, digest, err := run(t, &testData{
			alg:  tpm2.HashAlgorithmSHA256,
			pcrs: tpm2.PCRSelectionList{{Hash: tpm2.HashAlgorithmSHA256, Select: []int{7, 12}}},
			pcrValues: []tpm2.PCRValues{
				{
					tpm2.HashAlgorithmSHA256: {
						7:  testutil.MakePCRValueFromEvents(tpm2.HashAlgorithmSHA256, "foo", "bar"),
						12: testutil.MakePCRValueFromEvents(tpm2.HashAlgorithmSHA256, "bar", "foo"),
					},
				},
				{
					tpm2.HashAlgorithmSHA256: {
						7:  testutil.MakePCRValueFromEvents(tpm2.HashAlgorithmSHA256, "foo", "baz"),
						12: testutil.MakePCRValueFromEvents(tpm2.HashAlgorithmSHA256, "abc", "foo"),
					},
				},
			},
			policyCounterPub: policyCounterPub,
			policyCount:      policyCount,
			pcrEvents: []pcrEvent{
				{
					index: 7,
					data:  "foo",
				},
				{
					index: 7,
					data:  "bar",
				},
				{
					index: 12,
					data:  "bar",
				},
				{
					index: 12,
					data:  "foo",
				},
			}}, nil)
		if err != nil {
			t.Errorf("Failed to execute policy session: %v", err)
		}
		if !bytes.Equal(digest, expected) {
			t.Errorf("Session digest didn't match policy digest")
		}
	})

	t.Run("MultiplePCRValues/2", func(t *testing.T) {
		// Test with a compound policy that includes a pair of digests for 2 PCRs
		expected, digest, err := run(t, &testData{
			alg:  tpm2.HashAlgorithmSHA256,
			pcrs: tpm2.PCRSelectionList{{Hash: tpm2.HashAlgorithmSHA256, Select: []int{7, 12}}},
			pcrValues: []tpm2.PCRValues{
				{
					tpm2.HashAlgorithmSHA256: {
						7:  testutil.MakePCRValueFromEvents(tpm2.HashAlgorithmSHA256, "foo", "bar"),
						12: testutil.MakePCRValueFromEvents(tpm2.HashAlgorithmSHA256, "bar", "foo"),
					},
				},
				{
					tpm2.HashAlgorithmSHA256: {
						7:  testutil.MakePCRValueFromEvents(tpm2.HashAlgorithmSHA256, "foo", "baz"),
						12: testutil.MakePCRValueFromEvents(tpm2.HashAlgorithmSHA256, "abc", "foo"),
					},
				},
			},
			policyCounterPub: policyCounterPub,
			policyCount:      policyCount,
			pcrEvents: []pcrEvent{
				{
					index: 7,
					data:  "foo",
				},
				{
					index: 7,
					data:  "baz",
				},
				{
					index: 12,
					data:  "abc",
				},
				{
					index: 12,
					data:  "foo",
				},
			}}, nil)
		if err != nil {
			t.Errorf("Failed to execute policy session: %v", err)
		}
		if !bytes.Equal(digest, expected) {
			t.Errorf("Session digest didn't match policy digest")
		}
	})

	t.Run("MultiplePCRValues/Mismatch", func(t *testing.T) {
		// Test with a compound policy that includes a pair of digests for 2 PCRs, where the PCR values during execution don't match the
		// policy (execution should fail)
		expected, digest, err := run(t, &testData{
			alg:  tpm2.HashAlgorithmSHA256,
			pcrs: tpm2.PCRSelectionList{{Hash: tpm2.HashAlgorithmSHA256, Select: []int{7, 12}}},
			pcrValues: []tpm2.PCRValues{
				{
					tpm2.HashAlgorithmSHA256: {
						7:  testutil.MakePCRValueFromEvents(tpm2.HashAlgorithmSHA256, "foo", "bar"),
						12: testutil.MakePCRValueFromEvents(tpm2.HashAlgorithmSHA256, "bar", "foo"),
					},
				},
				{
					tpm2.HashAlgorithmSHA256: {
						7:  testutil.MakePCRValueFromEvents(tpm2.HashAlgorithmSHA256, "foo", "baz"),
						12: testutil.MakePCRValueFromEvents(tpm2.HashAlgorithmSHA256, "abc", "foo"),
					},
				},
			},
			policyCounterPub: policyCounterPub,
			policyCount:      policyCount,
			pcrEvents: []pcrEvent{
				{
					index: 7,
					data:  "foo",
				},
				{
					index: 7,
					data:  "baz",
				},
				{
					index: 12,
					data:  "bar",
				},
				{
					index: 12,
					data:  "foo",
				},
			}}, nil)
		if !IsDynamicPolicyDataError(err) || err.Error() != "cannot complete OR assertions: current session digest not found in policy data" {
			t.Errorf("Unexpected error: %v", err)
		}
		if bytes.Equal(digest, expected) {
			t.Errorf("Session digest shouldn't match policy digest")
		}
	})

	t.Run("LotsOfPCRValues", func(t *testing.T) {
		// Test with a compound PCR policy that has 125 combinations of conditions.
		expected, digest, err := run(t, &testData{
			alg:  tpm2.HashAlgorithmSHA256,
			pcrs: tpm2.PCRSelectionList{{Hash: tpm2.HashAlgorithmSHA256, Select: []int{7, 8, 12}}},
			pcrValues: MakeMockPolicyPCRValuesFull([]MockPolicyPCRParam{
				{PCR: 7, Alg: tpm2.HashAlgorithmSHA256, Digests: tpm2.DigestList{
					testutil.MakePCRValueFromEvents(tpm2.HashAlgorithmSHA256, "foo", "bar"),
					testutil.MakePCRValueFromEvents(tpm2.HashAlgorithmSHA256, "foo", "bar2"),
					testutil.MakePCRValueFromEvents(tpm2.HashAlgorithmSHA256, "foo", "bar3"),
					testutil.MakePCRValueFromEvents(tpm2.HashAlgorithmSHA256, "foo", "bar4"),
					testutil.MakePCRValueFromEvents(tpm2.HashAlgorithmSHA256, "foo", "bar5")},
				},
				{PCR: 8, Alg: tpm2.HashAlgorithmSHA256, Digests: tpm2.DigestList{
					testutil.MakePCRValueFromEvents(tpm2.HashAlgorithmSHA256, "abc", "bar"),
					testutil.MakePCRValueFromEvents(tpm2.HashAlgorithmSHA256, "abc", "bar2"),
					testutil.MakePCRValueFromEvents(tpm2.HashAlgorithmSHA256, "abc", "bar3"),
					testutil.MakePCRValueFromEvents(tpm2.HashAlgorithmSHA256, "abc", "bar4"),
					testutil.MakePCRValueFromEvents(tpm2.HashAlgorithmSHA256, "abc", "bar5")},
				},
				{PCR: 12, Alg: tpm2.HashAlgorithmSHA256, Digests: tpm2.DigestList{
					testutil.MakePCRValueFromEvents(tpm2.HashAlgorithmSHA256, "bar", "foo"),
					testutil.MakePCRValueFromEvents(tpm2.HashAlgorithmSHA256, "bar", "foo2"),
					testutil.MakePCRValueFromEvents(tpm2.HashAlgorithmSHA256, "bar", "foo3"),
					testutil.MakePCRValueFromEvents(tpm2.HashAlgorithmSHA256, "bar", "foo4"),
					testutil.MakePCRValueFromEvents(tpm2.HashAlgorithmSHA256, "bar", "foo5")},
				},
			}),
			policyCounterPub: policyCounterPub,
			policyCount:      policyCount,
			pcrEvents: []pcrEvent{
				{
					index: 7,
					data:  "foo",
				},
				{
					index: 7,
					data:  "bar4",
				},
				{
					index: 8,
					data:  "abc",
				},
				{
					index: 8,
					data:  "bar2",
				},
				{
					index: 12,
					data:  "bar",
				},
				{
					index: 12,
					data:  "foo5",
				},
			}}, nil)
		if err != nil {
			t.Errorf("Failed to execute policy session: %v", err)
		}
		if !bytes.Equal(digest, expected) {
			t.Errorf("Session digest didn't match policy digest")
		}
	})

	t.Run("NoPCRs", func(t *testing.T) {
		// Test with a policy that includes no PCR assertions - probably fairly pointless, but should work nonetheless
		expected, digest, err := run(t, &testData{
			alg:              tpm2.HashAlgorithmSHA256,
			pcrValues:        []tpm2.PCRValues{{}},
			policyCounterPub: policyCounterPub,
			policyCount:      policyCount,
		}, nil)
		if err != nil {
			t.Errorf("Failed to execute policy session: %v", err)
		}
		if !bytes.Equal(digest, expected) {
			t.Errorf("Session digest didn't match policy digest")
		}
	})

	t.Run("RevokedDynamicPolicy", func(t *testing.T) {
		// Test with a dynamic authorization policy that has been revoked (execution should fail)
		expected, digest, err := run(t, &testData{
			alg:  tpm2.HashAlgorithmSHA256,
			pcrs: tpm2.PCRSelectionList{{Hash: tpm2.HashAlgorithmSHA256, Select: []int{7, 12}}},
			pcrValues: []tpm2.PCRValues{
				{
					tpm2.HashAlgorithmSHA256: {
						7:  testutil.MakePCRValueFromEvents(tpm2.HashAlgorithmSHA256, "foo", "bar"),
						12: testutil.MakePCRValueFromEvents(tpm2.HashAlgorithmSHA256, "bar", "foo"),
					},
				},
			},
			policyCounterPub: policyCounterPub,
			policyCount:      policyCount - 1,
			pcrEvents: []pcrEvent{
				{
					index: 7,
					data:  "foo",
				},
				{
					index: 7,
					data:  "bar",
				},
				{
					index: 12,
					data:  "bar",
				},
				{
					index: 12,
					data:  "foo",
				},
			}}, nil)
		if !IsDynamicPolicyDataError(err) || err.Error() != "the PCR policy has been revoked" {
			t.Errorf("Unexpected error: %v", err)
		}
		if bytes.Equal(digest, expected) {
			t.Errorf("Session digest shouldn't match policy digest")
		}
	})

	t.Run("Locked", func(t *testing.T) {
		// Test execution when access to sealed key objects has been locked (execution should fail)
		expected, digest, err := run(t, &testData{
			alg:  tpm2.HashAlgorithmSHA256,
			pcrs: tpm2.PCRSelectionList{{Hash: tpm2.HashAlgorithmSHA256, Select: []int{7, 12}}},
			pcrValues: []tpm2.PCRValues{
				{
					tpm2.HashAlgorithmSHA256: {
						7:  testutil.MakePCRValueFromEvents(tpm2.HashAlgorithmSHA256, "foo", "bar"),
						12: testutil.MakePCRValueFromEvents(tpm2.HashAlgorithmSHA256, "bar", "foo"),
					},
				},
			},
			policyCounterPub: policyCounterPub,
			policyCount:      policyCount,
			pcrEvents: []pcrEvent{
				{
					index: 7,
					data:  "foo",
				},
				{
					index: 7,
					data:  "bar",
				},
				{
					index: 12,
					data:  "bar",
				},
				{
					index: 12,
					data:  "foo",
				},
			}}, func(*StaticPolicyData, *DynamicPolicyData) {
			lockIndex, err := tpm.CreateResourceContextFromTPM(LockNVHandle)
			if err != nil {
				t.Fatalf("CreateResourceContextFromTPM failed: %v", err)
			}
			if err := tpm.NVReadLock(lockIndex, lockIndex, nil); err != nil {
				t.Fatalf("NVReadLock failed: %v", err)
			}
		})
		if !tpm2.IsTPMError(err, tpm2.ErrorNVLocked, tpm2.CommandPolicyNV) || IsStaticPolicyDataError(err) || IsDynamicPolicyDataError(err) {
			t.Errorf("Unexpected error: %v", err)
		}
		if bytes.Equal(digest, expected) {
			t.Errorf("Session digest shouldn't match policy digest")
		}
	})

	t.Run("InvalidStaticMetadata/PCRPolicyCounterHandle/1", func(t *testing.T) {
		// Test handling of an invalid handle for the policy counter in the static metadata (execution should fail)
		expected, digest, err := run(t, &testData{
			alg:  tpm2.HashAlgorithmSHA256,
			pcrs: tpm2.PCRSelectionList{{Hash: tpm2.HashAlgorithmSHA256, Select: []int{7, 12}}},
			pcrValues: []tpm2.PCRValues{
				{
					tpm2.HashAlgorithmSHA256: {
						7:  testutil.MakePCRValueFromEvents(tpm2.HashAlgorithmSHA256, "foo", "bar"),
						12: testutil.MakePCRValueFromEvents(tpm2.HashAlgorithmSHA256, "bar", "foo"),
					},
				},
			},
			policyCounterPub: policyCounterPub,
			policyCount:      policyCount,
			pcrEvents: []pcrEvent{
				{
					index: 7,
					data:  "foo",
				},
				{
					index: 7,
					data:  "bar",
				},
				{
					index: 12,
					data:  "bar",
				},
				{
					index: 12,
					data:  "foo",
				},
			}}, func(s *StaticPolicyData, d *DynamicPolicyData) {
			s.SetPcrPolicyCounterHandle(0x40ffffff)
		})
		if !IsStaticPolicyDataError(err) || err.Error() != "invalid handle for PCR policy counter" {
			t.Errorf("Unexpected error: %v", err)
		}
		if bytes.Equal(digest, expected) {
			t.Errorf("Session digest shouldn't match policy digest")
		}
	})

	t.Run("InvalidStaticMetadata/PCRPolicyCounterHandle/2", func(t *testing.T) {
		// Test handling of the policy counter handle in the static metadata pointing to a non-existant resource (execution should fail)
		expected, digest, err := run(t, &testData{
			alg:  tpm2.HashAlgorithmSHA256,
			pcrs: tpm2.PCRSelectionList{{Hash: tpm2.HashAlgorithmSHA256, Select: []int{7, 12}}},
			pcrValues: []tpm2.PCRValues{
				{
					tpm2.HashAlgorithmSHA256: {
						7:  testutil.MakePCRValueFromEvents(tpm2.HashAlgorithmSHA256, "foo", "bar"),
						12: testutil.MakePCRValueFromEvents(tpm2.HashAlgorithmSHA256, "bar", "foo"),
					},
				},
			},
			policyCounterPub: policyCounterPub,
			policyCount:      policyCount,
			pcrEvents: []pcrEvent{
				{
					index: 7,
					data:  "foo",
				},
				{
					index: 7,
					data:  "bar",
				},
				{
					index: 12,
					data:  "bar",
				},
				{
					index: 12,
					data:  "foo",
				},
			}}, func(s *StaticPolicyData, d *DynamicPolicyData) {
			s.SetPcrPolicyCounterHandle(s.PcrPolicyCounterHandle() + 1)
		})
		if !IsStaticPolicyDataError(err) || err.Error() != "no PCR policy counter found" {
			t.Errorf("Unexpected error: %v", err)
		}
		if bytes.Equal(digest, expected) {
			t.Errorf("Session digest shouldn't match policy digest")
		}
	})

	t.Run("InvalidStaticMetadata/AuthPublicKey/1", func(t *testing.T) {
		// Test handling of the public area of the dynamic policy authorization key having an unsupported name algorithm (execution should
		// fail)
		expected, digest, err := run(t, &testData{
			alg:  tpm2.HashAlgorithmSHA256,
			pcrs: tpm2.PCRSelectionList{{Hash: tpm2.HashAlgorithmSHA256, Select: []int{7, 12}}},
			pcrValues: []tpm2.PCRValues{
				{
					tpm2.HashAlgorithmSHA256: {
						7:  testutil.MakePCRValueFromEvents(tpm2.HashAlgorithmSHA256, "foo", "bar"),
						12: testutil.MakePCRValueFromEvents(tpm2.HashAlgorithmSHA256, "bar", "foo"),
					},
				},
			},
			policyCounterPub: policyCounterPub,
			policyCount:      policyCount,
			pcrEvents: []pcrEvent{
				{
					index: 7,
					data:  "foo",
				},
				{
					index: 7,
					data:  "bar",
				},
				{
					index: 12,
					data:  "bar",
				},
				{
					index: 12,
					data:  "foo",
				},
			}}, func(s *StaticPolicyData, d *DynamicPolicyData) {
			s.AuthPublicKey().NameAlg = tpm2.HashAlgorithmId(tpm2.AlgorithmSM4)
		})
		if !IsStaticPolicyDataError(err) || err.Error() != "public area of dynamic authorization policy signing key has an unsupported "+
			"name algorithm" {
			t.Errorf("Unexpected error: %v", err)
		}
		if bytes.Equal(digest, expected) {
			t.Errorf("Session digest shouldn't match policy digest")
		}
	})

	t.Run("InvalidStaticMetadata/AuthPublicKey/2", func(t *testing.T) {
		// Test handling of the public area of the dynamic policy authorization key being replaced by one corresponding to a different key
		// (execution should fail)
		expected, digest, err := run(t, &testData{
			alg:  tpm2.HashAlgorithmSHA256,
			pcrs: tpm2.PCRSelectionList{{Hash: tpm2.HashAlgorithmSHA256, Select: []int{7, 12}}},
			pcrValues: []tpm2.PCRValues{
				{
					tpm2.HashAlgorithmSHA256: {
						7:  testutil.MakePCRValueFromEvents(tpm2.HashAlgorithmSHA256, "foo", "bar"),
						12: testutil.MakePCRValueFromEvents(tpm2.HashAlgorithmSHA256, "bar", "foo"),
					},
				},
			},
			policyCounterPub: policyCounterPub,
			policyCount:      policyCount,
			pcrEvents: []pcrEvent{
				{
					index: 7,
					data:  "foo",
				},
				{
					index: 7,
					data:  "bar",
				},
				{
					index: 12,
					data:  "bar",
				},
				{
					index: 12,
					data:  "foo",
				},
			}}, func(s *StaticPolicyData, d *DynamicPolicyData) {
			key, err := ecdsa.GenerateKey(elliptic.P256(), testutil.RandReader)
			if err != nil {
				t.Fatalf("GenerateKey failed: %v", err)
			}
			s.AuthPublicKey().Unique.Data = &tpm2.ECCPoint{X: key.X.Bytes(), Y: key.Y.Bytes()}
		})
		// Even though this error is caused by broken static metadata, we get a dynamicPolicyDataError error because the signature
		// verification fails. Validation with validateKeyData will detect the real issue though.
		if !IsDynamicPolicyDataError(err) || err.Error() != "cannot verify PCR policy signature" {
			t.Errorf("Unexpected error: %v", err)
		}
		if bytes.Equal(digest, expected) {
			t.Errorf("Session digest shouldn't match policy digest")
		}
	})

	t.Run("InvalidMetadata/DynamicPolicySignature/1", func(t *testing.T) {
		// Test handling of the dynamic authorization signature being replaced (execution should fail).
		expected, digest, err := run(t, &testData{
			alg:  tpm2.HashAlgorithmSHA256,
			pcrs: tpm2.PCRSelectionList{{Hash: tpm2.HashAlgorithmSHA256, Select: []int{7, 12}}},
			pcrValues: []tpm2.PCRValues{
				{
					tpm2.HashAlgorithmSHA256: {
						7:  testutil.MakePCRValueFromEvents(tpm2.HashAlgorithmSHA256, "foo", "bar"),
						12: testutil.MakePCRValueFromEvents(tpm2.HashAlgorithmSHA256, "bar", "foo"),
					},
				},
			},
			policyCounterPub: policyCounterPub,
			policyCount:      policyCount,
			pcrEvents: []pcrEvent{
				{
					index: 7,
					data:  "foo",
				},
				{
					index: 7,
					data:  "bar",
				},
				{
					index: 12,
					data:  "bar",
				},
				{
					index: 12,
					data:  "foo",
				},
			}}, func(s *StaticPolicyData, d *DynamicPolicyData) {
			key, err := ecdsa.GenerateKey(elliptic.P256(), testutil.RandReader)
			if err != nil {
				t.Fatalf("GenerateKey failed: %v", err)
			}

			policyCounter, err := tpm.CreateResourceContextFromTPM(s.PcrPolicyCounterHandle())
			if err != nil {
				t.Fatalf("CreateResourceContextFromTPM failed: %v", err)
			}

			alg := d.AuthorizedPolicySignature().Signature.ECDSA().Hash
			h := alg.NewHash()
			h.Write(d.AuthorizedPolicy())
			h.Write(ComputePcrPolicyRefFromCounterContext(policyCounter))

			sigR, sigS, err := ecdsa.Sign(testutil.RandReader, key, h.Sum(nil))
			if err != nil {
				t.Fatalf("SignPSS failed: %v", err)
			}
			d.AuthorizedPolicySignature().Signature.ECDSA().SignatureR = sigR.Bytes()
			d.AuthorizedPolicySignature().Signature.ECDSA().SignatureS = sigS.Bytes()
		})
		if !IsDynamicPolicyDataError(err) || err.Error() != "cannot verify PCR policy signature" {
			t.Errorf("Unexpected error: %v", err)
		}
		if bytes.Equal(digest, expected) {
			t.Errorf("Session digest shouldn't match policy digest")
		}
	})

	t.Run("InvalidMetadata/DynamicPolicySignature/2", func(t *testing.T) {
		// Test handling of the public area of the dynamic policy authorization key being replaced by one corresponding to a different key,
		// and the authorized policy signature being replaced with a signature signed by the new key (execution should succeed, but the
		// resulting session digest shouldn't match the computed policy digest)
		expected, digest, err := run(t, &testData{
			alg:  tpm2.HashAlgorithmSHA256,
			pcrs: tpm2.PCRSelectionList{{Hash: tpm2.HashAlgorithmSHA256, Select: []int{7, 12}}},
			pcrValues: []tpm2.PCRValues{
				{
					tpm2.HashAlgorithmSHA256: {
						7:  testutil.MakePCRValueFromEvents(tpm2.HashAlgorithmSHA256, "foo", "bar"),
						12: testutil.MakePCRValueFromEvents(tpm2.HashAlgorithmSHA256, "bar", "foo"),
					},
				},
			},
			policyCounterPub: policyCounterPub,
			policyCount:      policyCount,
			pcrEvents: []pcrEvent{
				{
					index: 7,
					data:  "foo",
				},
				{
					index: 7,
					data:  "bar",
				},
				{
					index: 12,
					data:  "bar",
				},
				{
					index: 12,
					data:  "foo",
				},
			}}, func(s *StaticPolicyData, d *DynamicPolicyData) {
			key, err := ecdsa.GenerateKey(elliptic.P256(), testutil.RandReader)
			if err != nil {
				t.Fatalf("GenerateKey failed: %v", err)
			}

			s.AuthPublicKey().Unique.Data = &tpm2.ECCPoint{X: key.X.Bytes(), Y: key.Y.Bytes()}

			policyCounter, err := tpm.CreateResourceContextFromTPM(s.PcrPolicyCounterHandle())
			if err != nil {
				t.Fatalf("CreateResourceContextFromTPM failed: %v", err)
			}

			alg := d.AuthorizedPolicySignature().Signature.ECDSA().Hash
			h := alg.NewHash()
			h.Write(d.AuthorizedPolicy())
			h.Write(ComputePcrPolicyRefFromCounterContext(policyCounter))

			sigR, sigS, err := ecdsa.Sign(testutil.RandReader, key, h.Sum(nil))
			if err != nil {
				t.Fatalf("SignPSS failed: %v", err)
			}
			d.AuthorizedPolicySignature().Signature.ECDSA().SignatureR = sigR.Bytes()
			d.AuthorizedPolicySignature().Signature.ECDSA().SignatureS = sigS.Bytes()
		})
		if err != nil {
			t.Errorf("Failed to execute policy session: %v", err)
		}
		if bytes.Equal(digest, expected) {
			t.Errorf("Session digest shouldn't match policy digest")
		}
	})

	t.Run("InvalidDynamicMetadata/PolicyCount", func(t *testing.T) {
		// Test handling of the policy count in a revoked dynamic policy metadata being changed so that it is equal to the current policy
		// counter value (execution should fail)
		expected, digest, err := run(t, &testData{
			alg:  tpm2.HashAlgorithmSHA256,
			pcrs: tpm2.PCRSelectionList{{Hash: tpm2.HashAlgorithmSHA256, Select: []int{7, 12}}},
			pcrValues: []tpm2.PCRValues{
				{
					tpm2.HashAlgorithmSHA256: {
						7:  testutil.MakePCRValueFromEvents(tpm2.HashAlgorithmSHA256, "foo", "bar"),
						12: testutil.MakePCRValueFromEvents(tpm2.HashAlgorithmSHA256, "bar", "foo"),
					},
				},
			},
			policyCounterPub: policyCounterPub,
			policyCount:      policyCount - 1,
			pcrEvents: []pcrEvent{
				{
					index: 7,
					data:  "foo",
				},
				{
					index: 7,
					data:  "bar",
				},
				{
					index: 12,
					data:  "bar",
				},
				{
					index: 12,
					data:  "foo",
				},
			}}, func(s *StaticPolicyData, d *DynamicPolicyData) {
			d.SetPolicyCount(d.PolicyCount() + 1)
		})
		if !IsDynamicPolicyDataError(err) || err.Error() != "the PCR policy is invalid" {
			t.Errorf("Unexpected error: %v", err)
		}
		if bytes.Equal(digest, expected) {
			t.Errorf("Session digest shouldn't match policy digest")
		}
	})

	t.Run("InvalidDynamicMetadata/PCROrDigests/1", func(t *testing.T) {
		// Test handling of a corrupted OR digest tree with a PCR policy that only has one condition (execution should succeed - the
		// corrupted value causes executeOrPolicyAssertions to bail at the right time but for the wrong reason, so the resulting
		// session digest ends up correct)
		expected, digest, err := run(t, &testData{
			alg:  tpm2.HashAlgorithmSHA256,
			pcrs: tpm2.PCRSelectionList{{Hash: tpm2.HashAlgorithmSHA256, Select: []int{7, 12}}},
			pcrValues: []tpm2.PCRValues{
				{
					tpm2.HashAlgorithmSHA256: {
						7:  testutil.MakePCRValueFromEvents(tpm2.HashAlgorithmSHA256, "foo", "bar"),
						12: testutil.MakePCRValueFromEvents(tpm2.HashAlgorithmSHA256, "bar", "foo"),
					},
				},
			},
			policyCounterPub: policyCounterPub,
			policyCount:      policyCount,
			pcrEvents: []pcrEvent{
				{
					index: 7,
					data:  "foo",
				},
				{
					index: 7,
					data:  "bar",
				},
				{
					index: 12,
					data:  "bar",
				},
				{
					index: 12,
					data:  "foo",
				},
			}}, func(s *StaticPolicyData, d *DynamicPolicyData) {
			d.PCROrData()[0].Next = 1000
		})
		if err != nil {
			t.Errorf("Failed to execute policy session: %v", err)
		}
		if !bytes.Equal(digest, expected) {
			t.Errorf("Session digest didn't match policy digest")
		}
	})

	t.Run("InvalidDynamicMetadata/PCROrDigests/2", func(t *testing.T) {
		// Test handling of a corrupted OR digest tree with a PCR policy that has lots of conditions (execution should fail)
		expected, digest, err := run(t, &testData{
			alg:  tpm2.HashAlgorithmSHA256,
			pcrs: tpm2.PCRSelectionList{{Hash: tpm2.HashAlgorithmSHA256, Select: []int{7, 12}}},
			pcrValues: MakeMockPolicyPCRValuesFull([]MockPolicyPCRParam{
				{PCR: 7, Alg: tpm2.HashAlgorithmSHA256, Digests: tpm2.DigestList{
					testutil.MakePCRValueFromEvents(tpm2.HashAlgorithmSHA256, "foo", "bar"),
					testutil.MakePCRValueFromEvents(tpm2.HashAlgorithmSHA256, "foo", "bar2"),
					testutil.MakePCRValueFromEvents(tpm2.HashAlgorithmSHA256, "foo", "bar3"),
					testutil.MakePCRValueFromEvents(tpm2.HashAlgorithmSHA256, "foo", "bar4"),
					testutil.MakePCRValueFromEvents(tpm2.HashAlgorithmSHA256, "foo", "bar5")},
				},
				{PCR: 12, Alg: tpm2.HashAlgorithmSHA256, Digests: tpm2.DigestList{
					testutil.MakePCRValueFromEvents(tpm2.HashAlgorithmSHA256, "bar", "foo"),
					testutil.MakePCRValueFromEvents(tpm2.HashAlgorithmSHA256, "bar", "foo2"),
					testutil.MakePCRValueFromEvents(tpm2.HashAlgorithmSHA256, "bar", "foo3"),
					testutil.MakePCRValueFromEvents(tpm2.HashAlgorithmSHA256, "bar", "foo4"),
					testutil.MakePCRValueFromEvents(tpm2.HashAlgorithmSHA256, "bar", "foo5")},
				},
			}),
			policyCounterPub: policyCounterPub,
			policyCount:      policyCount,
			pcrEvents: []pcrEvent{
				{
					index: 7,
					data:  "foo",
				},
				{
					index: 7,
					data:  "bar",
				},
				{
					index: 12,
					data:  "bar",
				},
				{
					index: 12,
					data:  "foo",
				},
			}}, func(s *StaticPolicyData, d *DynamicPolicyData) {
			d.PCROrData()[0].Next = 1000
		})
		if !IsDynamicPolicyDataError(err) || err.Error() != "the PCR policy is invalid" {
			t.Errorf("Unexpected error: %v", err)
		}
		if bytes.Equal(digest, expected) {
			t.Errorf("Session digest shouldn't match policy digest")
		}
	})

	t.Run("InvalidDynamicMetadata/PCROrDigests/3", func(t *testing.T) {
		// Test handling of a corrupted OR digest tree with a PCR policy that has lots of conditions (execution should fail)
		expected, digest, err := run(t, &testData{
			alg:  tpm2.HashAlgorithmSHA256,
			pcrs: tpm2.PCRSelectionList{{Hash: tpm2.HashAlgorithmSHA256, Select: []int{7, 12}}},
			pcrValues: MakeMockPolicyPCRValuesFull([]MockPolicyPCRParam{
				{PCR: 7, Alg: tpm2.HashAlgorithmSHA256, Digests: tpm2.DigestList{
					testutil.MakePCRValueFromEvents(tpm2.HashAlgorithmSHA256, "foo", "bar"),
					testutil.MakePCRValueFromEvents(tpm2.HashAlgorithmSHA256, "foo", "bar2"),
					testutil.MakePCRValueFromEvents(tpm2.HashAlgorithmSHA256, "foo", "bar3"),
					testutil.MakePCRValueFromEvents(tpm2.HashAlgorithmSHA256, "foo", "bar4"),
					testutil.MakePCRValueFromEvents(tpm2.HashAlgorithmSHA256, "foo", "bar5")},
				},
				{PCR: 12, Alg: tpm2.HashAlgorithmSHA256, Digests: tpm2.DigestList{
					testutil.MakePCRValueFromEvents(tpm2.HashAlgorithmSHA256, "bar", "foo"),
					testutil.MakePCRValueFromEvents(tpm2.HashAlgorithmSHA256, "bar", "foo2"),
					testutil.MakePCRValueFromEvents(tpm2.HashAlgorithmSHA256, "bar", "foo3"),
					testutil.MakePCRValueFromEvents(tpm2.HashAlgorithmSHA256, "bar", "foo4"),
					testutil.MakePCRValueFromEvents(tpm2.HashAlgorithmSHA256, "bar", "foo5")},
				},
			}),
			policyCounterPub: policyCounterPub,
			policyCount:      policyCount,
			pcrEvents: []pcrEvent{
				{
					index: 7,
					data:  "foo",
				},
				{
					index: 7,
					data:  "bar",
				},
				{
					index: 12,
					data:  "bar",
				},
				{
					index: 12,
					data:  "foo",
				},
			}}, func(s *StaticPolicyData, d *DynamicPolicyData) {
			x := int32(-10)
			d.PCROrData()[0].Next = *(*uint32)(unsafe.Pointer(&x))
		})
		if !IsDynamicPolicyDataError(err) || err.Error() != "the PCR policy is invalid" {
			t.Errorf("Unexpected error: %v", err)
		}
		if bytes.Equal(digest, expected) {
			t.Errorf("Session digest shouldn't match policy digest")
		}
	})

	t.Run("NoPolicyCounter", func(t *testing.T) {
		// Test with a policy that doesn't include a dynamic authorization policy revocation counter.
		expected, digest, err := run(t, &testData{
			alg:  tpm2.HashAlgorithmSHA256,
			pcrs: tpm2.PCRSelectionList{{Hash: tpm2.HashAlgorithmSHA256, Select: []int{7, 12}}},
			pcrValues: []tpm2.PCRValues{
				{
					tpm2.HashAlgorithmSHA256: {
						7:  testutil.MakePCRValueFromEvents(tpm2.HashAlgorithmSHA256, "foo", "bar"),
						12: testutil.MakePCRValueFromEvents(tpm2.HashAlgorithmSHA256, "bar", "foo"),
					},
				},
			},
			pcrEvents: []pcrEvent{
				{
					index: 7,
					data:  "foo",
				},
				{
					index: 7,
					data:  "bar",
				},
				{
					index: 12,
					data:  "bar",
				},
				{
					index: 12,
					data:  "foo",
				},
			}}, nil)
		if err != nil {
			t.Errorf("Failed to execute policy session: %v", err)
		}
		if !bytes.Equal(digest, expected) {
			t.Errorf("Session digest didn't match policy digest")
		}
	})

	t.Run("InvalidStaticMetadata/PCRPolicyCounterHandle/3", func(t *testing.T) {
		// Test handling of the policy counter handle in the static metadata pointing to a NV index when the policy was created without
		// the counter (execution should fail).
		expected, digest, err := run(t, &testData{
			alg:  tpm2.HashAlgorithmSHA256,
			pcrs: tpm2.PCRSelectionList{{Hash: tpm2.HashAlgorithmSHA256, Select: []int{7, 12}}},
			pcrValues: []tpm2.PCRValues{
				{
					tpm2.HashAlgorithmSHA256: {
						7:  testutil.MakePCRValueFromEvents(tpm2.HashAlgorithmSHA256, "foo", "bar"),
						12: testutil.MakePCRValueFromEvents(tpm2.HashAlgorithmSHA256, "bar", "foo"),
					},
				},
			},
			pcrEvents: []pcrEvent{
				{
					index: 7,
					data:  "foo",
				},
				{
					index: 7,
					data:  "bar",
				},
				{
					index: 12,
					data:  "bar",
				},
				{
					index: 12,
					data:  "foo",
				},
			}}, func(s *StaticPolicyData, d *DynamicPolicyData) {
			s.SetPcrPolicyCounterHandle(policyCounterPub.Index)
			d.SetPolicyCount(policyCount)
		})
		if !IsDynamicPolicyDataError(err) || err.Error() != "cannot verify PCR policy signature" {
			t.Errorf("Unexpected error: %v", err)
		}
		if bytes.Equal(digest, expected) {
			t.Errorf("Session digest shouldn't match policy digest")
		}
	})
}

func TestLockAccessToSealedKeys(t *testing.T) {
	tpm, tcti := openTPMSimulatorForTesting(t)
	defer func() {
		tpm, _ = resetTPMSimulator(t, tpm, tcti)
		closeTPM(t, tpm)
	}()

	undefineLockNVIndices(t, tpm)
	if err := EnsureLockNVIndex(tpm.TPMContext, tpm.HmacSession()); err != nil {
		t.Errorf("EnsureLockNVIndex failed: %v", err)
	}

	lockIndex, err := tpm.CreateResourceContextFromTPM(LockNVHandle)
	if err != nil {
		t.Fatalf("CreateResourceContextFromTPM failed: %v", err)
	}

	key, err := ecdsa.GenerateKey(elliptic.P256(), testutil.RandReader)
	if err != nil {
		t.Fatalf("GenerateKey failed: %v", err)
	}
	keyPublic := CreateTPMPublicAreaForECDSAKey(&key.PublicKey)
	keyName, err := keyPublic.Name()
	if err != nil {
		t.Fatalf("Cannot compute key name: %v", err)
	}

	policyCounterPub, err := CreatePcrPolicyCounter(tpm.TPMContext, 0x0181ff00, keyName, tpm.HmacSession())
	if err != nil {
		t.Fatalf("CreatePcrPolicyCounter failed: %v", err)
	}
	policyCounter, err := tpm2.CreateNVIndexResourceContextFromPublic(policyCounterPub)
	if err != nil {
		t.Fatalf("CreateNVIndexResourceContextFromPublic failed: %v", err)
	}
	defer func() { undefineNVSpace(t, tpm, policyCounter, tpm.OwnerHandleContext()) }()

	staticPolicyData, policy, err := ComputeStaticPolicy(tpm2.HashAlgorithmSHA256, NewStaticPolicyComputeParams(keyPublic, policyCounterPub, lockIndex.Name()))
	if err != nil {
		t.Fatalf("ComputeStaticPolicy failed: %v", err)
	}

	policyCount, err := ReadPcrPolicyCounter(tpm.TPMContext, CurrentMetadataVersion, policyCounterPub, nil, tpm.HmacSession())
	if err != nil {
		t.Fatalf("readDynamicPolicyCounter failed: %v", err)
	}

	signAlg := staticPolicyData.AuthPublicKey().NameAlg
	pcrs := tpm2.PCRSelectionList{{Hash: tpm2.HashAlgorithmSHA256, Select: []int{7}}}
	pcrDigest, _ := tpm2.ComputePCRDigest(tpm2.HashAlgorithmSHA256, pcrs, tpm2.PCRValues{tpm2.HashAlgorithmSHA256: {7: testutil.MakePCRValueFromEvents(tpm2.HashAlgorithmSHA256, "foo")}})
	dynamicPolicyData, err := ComputeDynamicPolicy(CurrentMetadataVersion, tpm2.HashAlgorithmSHA256,
		NewDynamicPolicyComputeParams(key, signAlg, pcrs, tpm2.DigestList{pcrDigest}, policyCounter.Name(), policyCount))
	if err != nil {
		t.Fatalf("ComputeDynamicPolicy failed: %v", err)
	}

	for i := 0; i < 2; i++ {
		func() {
			tpm, tcti = resetTPMSimulator(t, tpm, tcti)

			if _, err := tpm.PCREvent(tpm.PCRHandleContext(7), []byte("foo"), nil); err != nil {
				t.Fatalf("PCREvent failed: %v", err)
			}

			policySession, err := tpm.StartAuthSession(nil, nil, tpm2.SessionTypePolicy, nil, tpm2.HashAlgorithmSHA256)
			if err != nil {
				t.Fatalf("StartAuthSession failed: %v", err)
			}
			defer flushContext(t, tpm, policySession)

			err = ExecutePolicySession(tpm.TPMContext, policySession, CurrentMetadataVersion, staticPolicyData, dynamicPolicyData, "", tpm.HmacSession())
			if err != nil {
				t.Errorf("ExecutePolicySession failed: %v", err)
			}

			digest, err := tpm.PolicyGetDigest(policySession)
			if err != nil {
				t.Errorf("PolicyGetDigest failed: %v", err)
			}

			if !bytes.Equal(digest, policy) {
				t.Errorf("Unexpected digests")
			}

			if err := LockAccessToSealedKeys(tpm); err != nil {
				t.Errorf("LockAccessToSealedKeys failed: %v", err)
			}

			if err := tpm.PolicyRestart(policySession); err != nil {
				t.Errorf("PolicyRestart failed: %v", err)
			}

			err = ExecutePolicySession(tpm.TPMContext, policySession, CurrentMetadataVersion, staticPolicyData, dynamicPolicyData, "", tpm.HmacSession())
			if !tpm2.IsTPMError(err, tpm2.ErrorNVLocked, tpm2.CommandPolicyNV) {
				t.Errorf("Unexpected error: %v", err)
			}

			digest, err = tpm.PolicyGetDigest(policySession)
			if err != nil {
				t.Errorf("PolicyGetDigest failed: %v", err)
			}

			if bytes.Equal(digest, policy) {
				t.Errorf("Unexpected digests")
			}
		}()
	}
}

func TestLockAccessToSealedKeysUnprovisioned(t *testing.T) {
	tpm := openTPMForTesting(t)
	defer closeTPM(t, tpm)

	run := func(t *testing.T) {
		if err := LockAccessToSealedKeys(tpm); err != nil {
			t.Errorf("LockAccessToSealedKeys failed: %v", err)
		}
	}

	t.Run("NoNVIndex", func(t *testing.T) {
		// Test with no NV index defined.
		undefineLockNVIndices(t, tpm)
		run(t)
	})

	t.Run("UnrelatedNVIndex/1", func(t *testing.T) {
		// Test with a NV index defined that has the wrong attributes.
		undefineLockNVIndices(t, tpm)
		public := tpm2.NVPublic{
			Index:   LockNVHandle,
			NameAlg: tpm2.HashAlgorithmSHA256,
			Attrs:   tpm2.NVTypeOrdinary.WithAttrs(tpm2.AttrNVOwnerWrite | tpm2.AttrNVOwnerRead),
			Size:    8}
		index, err := tpm.NVDefineSpace(tpm.OwnerHandleContext(), nil, &public, nil)
		if err != nil {
			t.Fatalf("NVDefineSpace failed: %v", err)
		}
		defer undefineNVSpace(t, tpm, index, tpm.OwnerHandleContext())
		run(t)
	})

	t.Run("UnrelatedNVIndex/2", func(t *testing.T) {
		// Test with a NV index defined with the expected attributes, but with a non-empty authorization value.
		undefineLockNVIndices(t, tpm)
		public := tpm2.NVPublic{
			Index:   LockNVHandle,
			NameAlg: tpm2.HashAlgorithmSHA256,
			Attrs:   tpm2.NVTypeOrdinary.WithAttrs(tpm2.AttrNVPolicyWrite | tpm2.AttrNVAuthRead | tpm2.AttrNVNoDA | tpm2.AttrNVReadStClear),
			Size:    0}
		index, err := tpm.NVDefineSpace(tpm.OwnerHandleContext(), []byte("foo"), &public, nil)
		if err != nil {
			t.Fatalf("NVDefineSpace failed: %v", err)
		}
		defer undefineNVSpace(t, tpm, index, tpm.OwnerHandleContext())
		run(t)
	})
}<|MERGE_RESOLUTION|>--- conflicted
+++ resolved
@@ -165,21 +165,7 @@
 		t.Fatalf("NVReadCounter failed: %v", err)
 	}
 
-<<<<<<< HEAD
-	key, err := ecdsa.GenerateKey(elliptic.P256(), testutil.RandReader)
-	if err != nil {
-		t.Fatalf("GenerateKey failed: %v", err)
-	}
-	keyPublic := CreateTPMPublicAreaForECDSAKey(&key.PublicKey)
-	keyName, err := keyPublic.Name()
-	if err != nil {
-		t.Fatalf("Cannot compute key name: %v", err)
-	}
-
-	pinIndexPub, pinIndexAuthPolicies, err := CreatePinNVIndex(tpm.TPMContext, 0x0181ff00, keyName, tpm.HmacSession())
-=======
 	policyCounterPub, err := CreatePcrPolicyCounter(tpm.TPMContext, 0x0181ff00, nil, tpm.HmacSession())
->>>>>>> 27f1a2f0
 	if err != nil {
 		t.Fatalf("CreatePcrPolicyCounter failed: %v", err)
 	}
@@ -524,12 +510,8 @@
 	if err != nil {
 		t.Fatalf("ParsePKCS1PrivateKey failed: %v", err)
 	}
-<<<<<<< HEAD
 	publicKey := CreateTPMPublicAreaForECDSAKey(&key.PublicKey)
-=======
-	publicKey := CreatePublicAreaForECDSAKey(&key.PublicKey)
 	publicKeyName, _ := publicKey.Name()
->>>>>>> 27f1a2f0
 
 	pcrPolicyCounterAuthPolicies, _ := ComputePcrPolicyCounterAuthPolicies(tpm2.HashAlgorithmSHA256, publicKeyName)
 	trial, _ := tpm2.ComputeAuthPolicy(tpm2.HashAlgorithmSHA256)
@@ -1229,11 +1211,7 @@
 			policyCounterName, _ = data.policyCounterPub.Name()
 		}
 
-<<<<<<< HEAD
-		staticPolicyData, policy, err := ComputeStaticPolicy(data.alg, NewStaticPolicyComputeParams(CreateTPMPublicAreaForECDSAKey(&key.PublicKey), pinIndexPub, pinIndexAuthPoliciesCopy, lockIndex.Name()))
-=======
-		staticPolicyData, policy, err := ComputeStaticPolicy(data.alg, NewStaticPolicyComputeParams(CreatePublicAreaForECDSAKey(&key.PublicKey), data.policyCounterPub, lockIndex.Name()))
->>>>>>> 27f1a2f0
+		staticPolicyData, policy, err := ComputeStaticPolicy(data.alg, NewStaticPolicyComputeParams(CreateTPMPublicAreaForECDSAKey(&key.PublicKey), data.policyCounterPub, lockIndex.Name()))
 		if err != nil {
 			t.Fatalf("ComputeStaticPolicy failed: %v", err)
 		}

// -*- Mode: Go; indent-tabs-mode: t -*-

/*
 * Copyright (C) 2019 Canonical Ltd
 *
 * This program is free software: you can redistribute it and/or modify
 * it under the terms of the GNU General Public License version 3 as
 * published by the Free Software Foundation.
 *
 * This program is distributed in the hope that it will be useful,
 * but WITHOUT ANY WARRANTY; without even the implied warranty of
 * MERCHANTABILITY or FITNESS FOR A PARTICULAR PURPOSE.  See the
 * GNU General Public License for more details.
 *
 * You should have received a copy of the GNU General Public License
 * along with this program.  If not, see <http://www.gnu.org/licenses/>.
 *
 */

package secboot_test

import (
	"encoding/binary"
	"fmt"
	"io/ioutil"
	"math/rand"
	"os"
	"path/filepath"
	"strings"

	"github.com/canonical/go-tpm2"
	. "github.com/snapcore/secboot"
	"github.com/snapcore/secboot/internal/tcg"
	"github.com/snapcore/secboot/internal/testutil"
	snapd_testutil "github.com/snapcore/snapd/testutil"

	"golang.org/x/sys/unix"

	. "gopkg.in/check.v1"
)

const (
	sessionKeyring = -3
	userKeyring    = -4
)

func getKeyringKeys(c *C, keyringId int) (out []int) {
	n, err := unix.KeyctlBuffer(unix.KEYCTL_READ, keyringId, nil, 0)
	c.Assert(err, IsNil)
	buf := make([]byte, n)
	_, err = unix.KeyctlBuffer(unix.KEYCTL_READ, keyringId, buf, 0)
	c.Assert(err, IsNil)

	for len(buf) > 0 {
		id := int(binary.LittleEndian.Uint32(buf[0:4]))
		buf = buf[4:]
		out = append(out, id)
	}
	return
}

type cryptTestBase struct {
	recoveryKey      []byte
	recoveryKeyAscii []string

	tpmKey []byte

	dir string

	passwordFile                 string // a newline delimited list of passwords for the mock systemd-ask-password to return
<<<<<<< HEAD
	mockKeyslotsDir              string
	mockKeyslotsCount            int
=======
	expectedTpmKeyFile           string // the TPM expected by the mock systemd-cryptsetup
	expectedRecoveryKeyFile      string // the recovery key expected by the mock systemd-cryptsetup
	expectedKeyFile              string // the key expected by the mock systemd-cryptsetup
>>>>>>> 7c5ed688
	cryptsetupInvocationCountDir string
	cryptsetupKey                string // The file in which the mock cryptsetup dumps the provided key
	cryptsetupNewkey             string // The file in which the mock cryptsetup dumps the provided new key

	mockSdAskPassword *snapd_testutil.MockCmd
	mockSdCryptsetup  *snapd_testutil.MockCmd
	mockCryptsetup    *snapd_testutil.MockCmd

	possessesUserKeyringKeys bool
}

func (ctb *cryptTestBase) setUpSuiteBase(c *C) {
	ctb.recoveryKey = make([]byte, 16)
	rand.Read(ctb.recoveryKey)

	for i := 0; i < len(ctb.recoveryKey)/2; i++ {
		x := binary.LittleEndian.Uint16(ctb.recoveryKey[i*2:])
		ctb.recoveryKeyAscii = append(ctb.recoveryKeyAscii, fmt.Sprintf("%05d", x))
	}

	ctb.tpmKey = make([]byte, 64)
	rand.Read(ctb.tpmKey)

	// These tests create keys in the user keyring that are only readable by a possessor. Reading these keys fails when running
	// the tests inside gnome-terminal in Ubuntu 18.04 because the gnome-terminal backend runs inside the systemd user session,
	// and inherits a private session keyring from the user session manager from which the user keyring isn't linked. This is
	// fixed in later releases by setting KeyringMode=inherit in /lib/systemd/system/user@.service, which causes the user
	// session manager to start without a session keyring attached (which the gnome-terminal backend inherits). In this case,
	// for the purposes of determing whether this process possesses a key, the kernel searches the user session keyring, from
	// which the user keyring is linked.
	userKeyringId, err := unix.KeyctlGetKeyringID(userKeyring, false)
	c.Assert(err, IsNil)
	keys := getKeyringKeys(c, sessionKeyring)
	for _, id := range keys {
		if id == userKeyringId {
			ctb.possessesUserKeyringKeys = true
			break
		}
	}
}

func (ctb *cryptTestBase) setUpTestBase(c *C, bt *snapd_testutil.BaseTest) {
	ctb.dir = c.MkDir()
	bt.AddCleanup(MockRunDir(ctb.dir))

<<<<<<< HEAD
	ctb.passwordFile = filepath.Join(ctb.dir, "password") // passwords to be returned by the mock sd-ask-password

	ctb.mockKeyslotsCount = 0
	ctb.mockKeyslotsDir = c.MkDir()

	ctb.cryptsetupKey = filepath.Join(ctb.dir, "cryptsetupkey")       // File in which the mock cryptsetup records the passed in key
	ctb.cryptsetupNewkey = filepath.Join(ctb.dir, "cryptsetupnewkey") // File in which the mock cryptsetup records the passed in new key
=======
	ctb.passwordFile = filepath.Join(ctb.dir, "password")                       // passwords to be returned by the mock sd-ask-password
	ctb.expectedTpmKeyFile = filepath.Join(ctb.dir, "expectedtpmkey")           // TPM key expected by the mock systemd-cryptsetup
	ctb.expectedRecoveryKeyFile = filepath.Join(ctb.dir, "expectedrecoverykey") // Recovery key expected by the mock systemd-cryptsetup
	ctb.expectedKeyFile = filepath.Join(ctb.dir, "expectedkey")                 // The key expected by the mock systemd-cryptsetup
	ctb.cryptsetupKey = filepath.Join(ctb.dir, "cryptsetupkey")                 // File in which the mock cryptsetup records the passed in key
	ctb.cryptsetupNewkey = filepath.Join(ctb.dir, "cryptsetupnewkey")           // File in which the mock cryptsetup records the passed in new key
>>>>>>> 7c5ed688
	ctb.cryptsetupInvocationCountDir = c.MkDir()

	sdAskPasswordBottom := `
head -1 %[1]s
sed -i -e '1,1d' %[1]s
`
	ctb.mockSdAskPassword = snapd_testutil.MockCommand(c, "systemd-ask-password", fmt.Sprintf(sdAskPasswordBottom, ctb.passwordFile))
	bt.AddCleanup(ctb.mockSdAskPassword.Restore)

	sdCryptsetupBottom := `
key=$(xxd -p < "$4")
<<<<<<< HEAD
for f in "%[1]s"/*; do
    if [ "$key" == "$(xxd -p < "$f")" ]; then
	exit 0
    fi
done

exit 1
`
	ctb.mockSdCryptsetup = snapd_testutil.MockCommand(c, c.MkDir()+"/systemd-cryptsetup", fmt.Sprintf(sdCryptsetupBottom, ctb.mockKeyslotsDir))
=======
for kf in "%[1]s" "%[2]s" "%[3]s"; do
    if [ -f "$kf" ] && [ "$key" == "$(xxd -p < "$kf")" ]; then
        exit 0
    fi
done
# use a specific error code to differentiate from arbitrary exit 1 elsewhere
exit 5
`
	ctb.mockSdCryptsetup = snapd_testutil.MockCommand(c, c.MkDir()+"/systemd-cryptsetup", fmt.Sprintf(sdCryptsetupBottom, ctb.expectedTpmKeyFile, ctb.expectedRecoveryKeyFile, ctb.expectedKeyFile))
>>>>>>> 7c5ed688
	bt.AddCleanup(ctb.mockSdCryptsetup.Restore)
	bt.AddCleanup(MockSystemdCryptsetupPath(ctb.mockSdCryptsetup.Exe()))

	cryptsetupBottom := `
keyfile=""
action=""

while [ $# -gt 0 ]; do
    case "$1" in
        --key-file)
            keyfile=$2
            shift 2
            ;;
        --type | --cipher | --key-size | --pbkdf | --pbkdf-force-iterations | --pbkdf-memory | --label | --priority | --key-slot | --iter-time)
            shift 2
            ;;
        -*)
            shift
            ;;
        *)
            if [ -z "$action" ]; then
                action=$1
                shift
            else
                break
            fi
    esac
done

new_keyfile=""
if [ "$action" = "luksAddKey" ]; then
    new_keyfile=$2
fi

invocation=$(find %[4]s | wc -l)
mktemp %[4]s/XXXX

dump_key()
{
    in=$1
    out=$2

    if [ -z "$in" ]; then
	touch "$out"
    elif [ "$in" == "-" ]; then
	cat /dev/stdin > "$out"
    else
	cat "$in" > "$out"
    fi
}

dump_key "$keyfile" "%[2]s.$invocation"
dump_key "$new_keyfile" "%[3]s.$invocation"
`

	ctb.mockCryptsetup = snapd_testutil.MockCommand(c, "cryptsetup", fmt.Sprintf(cryptsetupBottom, ctb.dir, ctb.cryptsetupKey, ctb.cryptsetupNewkey, ctb.cryptsetupInvocationCountDir))
	bt.AddCleanup(ctb.mockCryptsetup.Restore)

	ctb.addMockKeyslot(c, ctb.recoveryKey)

	startKeys := getKeyringKeys(c, userKeyring)

	bt.AddCleanup(func() {
		for _, id1 := range getKeyringKeys(c, userKeyring) {
			found := false
			for _, id2 := range startKeys {
				if id1 == id2 {
					found = true
					break
				}
			}
			if found {
				continue
			}
			_, err := unix.KeyctlInt(unix.KEYCTL_UNLINK, id1, userKeyring, 0, 0)
			c.Check(err, IsNil)
		}
	})
}

func (ctb *cryptTestBase) addMockKeyslot(c *C, key []byte) {
	c.Assert(ioutil.WriteFile(filepath.Join(ctb.mockKeyslotsDir, fmt.Sprintf("%d", ctb.mockKeyslotsCount)), key, 0644), IsNil)
	ctb.mockKeyslotsCount++
}

func (ctb *cryptTestBase) checkRecoveryActivationData(c *C, prefix, path string, requested bool, errors []KeyErrorCode) {
	// The previous tests should have all succeeded, but the following test will fail if the user keyring isn't reachable from
	// the session keyring.
	if !ctb.possessesUserKeyringKeys && !c.Failed() {
		c.ExpectFailure("Cannot possess user keys because the user keyring isn't reachable from the session keyring")
	}

	data, err := GetActivationDataFromKernel(prefix, path, false)
	c.Assert(err, IsNil)
	recoveryData, ok := data.(*RecoveryActivationData)
	c.Assert(ok, Equals, true)
	c.Check(recoveryData.Key[:], DeepEquals, ctb.recoveryKey)
	c.Check(recoveryData.Requested, Equals, requested)
	c.Check(recoveryData.ErrorCodes, DeepEquals, errors)

	data, err = GetActivationDataFromKernel(prefix, path, true)
	c.Check(err, IsNil)
	c.Check(data, NotNil)
	_, err = GetActivationDataFromKernel(prefix, path, true)
	c.Check(err, Equals, ErrNoActivationData)
}

type cryptTPMSimulatorSuite struct {
	testutil.TPMSimulatorTestBase
	cryptTestBase

	keyFile        string
	authPrivateKey TPMPolicyAuthKey
}

var _ = Suite(&cryptTPMSimulatorSuite{})

func (s *cryptTPMSimulatorSuite) SetUpSuite(c *C) {
	s.cryptTestBase.setUpSuiteBase(c)
}

func (s *cryptTPMSimulatorSuite) SetUpTest(c *C) {
	s.TPMSimulatorTestBase.SetUpTest(c)
	s.cryptTestBase.setUpTestBase(c, &s.BaseTest)

	c.Assert(s.TPM.EnsureProvisioned(ProvisionModeFull, nil), IsNil)
	s.ResetTPMSimulator(c)

	dir := c.MkDir()
	s.keyFile = dir + "/keydata"

	pcrPolicyCounterHandle := tpm2.Handle(0x0181fff0)
	authPrivateKey, err := SealKeyToTPM(s.TPM, s.tpmKey, s.keyFile, &KeyCreationParams{PCRProfile: getTestPCRProfile(), PCRPolicyCounterHandle: pcrPolicyCounterHandle})
	c.Assert(err, IsNil)
	s.authPrivateKey = authPrivateKey
	pcrPolicyCounter, err := s.TPM.CreateResourceContextFromTPM(pcrPolicyCounterHandle)
	c.Assert(err, IsNil)
	s.AddCleanupNVSpace(c, s.TPM.OwnerHandleContext(), pcrPolicyCounter)

	s.addMockKeyslot(c, s.tpmKey)

	// Some tests may increment the DA lockout counter
	s.AddCleanup(func() {
		c.Check(s.TPM.DictionaryAttackLockReset(s.TPM.LockoutHandleContext(), nil), IsNil)
	})
}

func (s *cryptTPMSimulatorSuite) checkTPMPolicyAuthKey(c *C, prefix, path string, key TPMPolicyAuthKey) {
	// The previous tests should have all succeeded, but the following test will fail if the user keyring isn't reachable from
	// the session keyring.
	if !s.possessesUserKeyringKeys && !c.Failed() {
		c.ExpectFailure("Cannot possess user keys because the user keyring isn't reachable from the session keyring")
	}

	data, err := GetActivationDataFromKernel(prefix, path, false)
	c.Assert(err, IsNil)
	authKey, ok := data.(TPMPolicyAuthKey)
	c.Check(ok, Equals, true)
	c.Check(authKey, DeepEquals, key)

	data, err = GetActivationDataFromKernel(prefix, path, true)
	c.Check(err, IsNil)
	c.Check(data, NotNil)
	_, err = GetActivationDataFromKernel(prefix, path, true)
	c.Check(err, Equals, ErrNoActivationData)
}

type testActivateVolumeWithMultipleTPMSealedKeysData struct {
	volumeName        string
	sourceDevicePath  string
	keyFiles          []string
	pinTries          int
	recoveryKeyTries  int
	activateOptions   []string
	keyringPrefix     string
	sdCryptsetupCalls int
	pins              []string
	authPrivateKey    TPMPolicyAuthKey
}

func (s *cryptTPMSimulatorSuite) testActivateVolumeWithMultipleTPMSealedKeys(c *C, data *testActivateVolumeWithMultipleTPMSealedKeysData) {
	c.Assert(ioutil.WriteFile(s.passwordFile, []byte(strings.Join(data.pins, "\n")+"\n"), 0644), IsNil)

	options := ActivateVolumeOptions{
		PassphraseTries:  data.pinTries,
		RecoveryKeyTries: data.recoveryKeyTries,
		ActivateOptions:  data.activateOptions,
		KeyringPrefix:    data.keyringPrefix}
	success, err := ActivateVolumeWithMultipleTPMSealedKeys(s.TPM, data.volumeName, data.sourceDevicePath, data.keyFiles, nil, &options)
	c.Check(success, Equals, true)
	c.Check(err, IsNil)

	c.Check(s.mockSdAskPassword.Calls(), HasLen, len(data.pins))
	for _, call := range s.mockSdAskPassword.Calls() {
		c.Check(call, DeepEquals, []string{"systemd-ask-password", "--icon", "drive-harddisk", "--id",
			filepath.Base(os.Args[0]) + ":" + data.sourceDevicePath, "Please enter the PIN for disk " + data.sourceDevicePath + ":"})
	}

	c.Check(len(s.mockSdCryptsetup.Calls()), Equals, data.sdCryptsetupCalls)
	for _, call := range s.mockSdCryptsetup.Calls() {
		c.Assert(call, HasLen, 6)
		c.Check(call[0:4], DeepEquals, []string{"systemd-cryptsetup", "attach", data.volumeName, data.sourceDevicePath})
		c.Check(call[4], Matches, filepath.Join(s.dir, filepath.Base(os.Args[0]))+"\\.[0-9]+/fifo")
		c.Check(call[5], Equals, strings.Join(append(data.activateOptions, "tries=1"), ","))
	}

	s.checkTPMPolicyAuthKey(c, data.keyringPrefix, data.sourceDevicePath, data.authPrivateKey)
}

func (s *cryptTPMSimulatorSuite) TestActivateVolumeWithMultipleTPMSealedKeys1(c *C) {
	key := make([]byte, 64)
	rand.Read(key)
	s.addMockKeyslot(c, key)

	keyFile := filepath.Join(c.MkDir(), "keydata")

	_, err := SealKeyToTPM(s.TPM, key, keyFile, &KeyCreationParams{PCRProfile: getTestPCRProfile(), PCRPolicyCounterHandle: tpm2.HandleNull})
	c.Assert(err, IsNil)

	s.testActivateVolumeWithMultipleTPMSealedKeys(c, &testActivateVolumeWithMultipleTPMSealedKeysData{
		volumeName:        "data",
		sourceDevicePath:  "/dev/sda1",
		keyFiles:          []string{s.keyFile, keyFile},
		sdCryptsetupCalls: 1,
		authPrivateKey:    s.authPrivateKey})
}

func (s *cryptTPMSimulatorSuite) TestActivateVolumeWithMultipleTPMSealedKeys2(c *C) {
	// Test with a different volumeName / sourceDevicePath
	key := make([]byte, 64)
	rand.Read(key)
	s.addMockKeyslot(c, key)

	keyFile := filepath.Join(c.MkDir(), "keydata")

	_, err := SealKeyToTPM(s.TPM, key, keyFile, &KeyCreationParams{PCRProfile: getTestPCRProfile(), PCRPolicyCounterHandle: tpm2.HandleNull})
	c.Assert(err, IsNil)

	s.testActivateVolumeWithMultipleTPMSealedKeys(c, &testActivateVolumeWithMultipleTPMSealedKeysData{
		volumeName:        "foo",
		sourceDevicePath:  "/dev/vda2",
		keyFiles:          []string{s.keyFile, keyFile},
		sdCryptsetupCalls: 1,
		authPrivateKey:    s.authPrivateKey})
}

func (s *cryptTPMSimulatorSuite) TestActivateVolumeWithMultipleTPMSealedKeys3(c *C) {
	// Test with the key files switched around - should still activate with the first key.
	key := make([]byte, 64)
	rand.Read(key)
	s.addMockKeyslot(c, key)

	keyFile := filepath.Join(c.MkDir(), "keydata")

	authPrivateKey, err := SealKeyToTPM(s.TPM, key, keyFile, &KeyCreationParams{PCRProfile: getTestPCRProfile(), PCRPolicyCounterHandle: tpm2.HandleNull})
	c.Assert(err, IsNil)

	s.testActivateVolumeWithMultipleTPMSealedKeys(c, &testActivateVolumeWithMultipleTPMSealedKeysData{
		volumeName:        "data",
		sourceDevicePath:  "/dev/sda1",
		keyFiles:          []string{keyFile, s.keyFile},
		sdCryptsetupCalls: 1,
		authPrivateKey:    authPrivateKey})
}

func (s *cryptTPMSimulatorSuite) TestActivateVolumeWithMultipleTPMSealedKeys4(c *C) {
	// Test with extra options for systemd-cryptsetup.
	key := make([]byte, 64)
	rand.Read(key)
	s.addMockKeyslot(c, key)

	keyFile := filepath.Join(c.MkDir(), "keydata")

	_, err := SealKeyToTPM(s.TPM, key, keyFile, &KeyCreationParams{PCRProfile: getTestPCRProfile(), PCRPolicyCounterHandle: tpm2.HandleNull})
	c.Assert(err, IsNil)

	s.testActivateVolumeWithMultipleTPMSealedKeys(c, &testActivateVolumeWithMultipleTPMSealedKeysData{
		volumeName:        "data",
		sourceDevicePath:  "/dev/sda1",
		keyFiles:          []string{s.keyFile, keyFile},
		activateOptions:   []string{"foo=bar", "baz"},
		sdCryptsetupCalls: 1,
		authPrivateKey:    s.authPrivateKey})
}

func (s *cryptTPMSimulatorSuite) TestActivateVolumeWithMultipleTPMSealedKeys5(c *C) {
	// Test that ActivateVolumeWithTPMSealedKey creates a SRK when it can, rather than fallback back to the recovery key.
	key := make([]byte, 64)
	rand.Read(key)
	s.addMockKeyslot(c, key)

	keyFile := filepath.Join(c.MkDir(), "keydata")

	_, err := SealKeyToTPM(s.TPM, key, keyFile, &KeyCreationParams{PCRProfile: getTestPCRProfile(), PCRPolicyCounterHandle: tpm2.HandleNull})
	c.Assert(err, IsNil)

	srk, err := s.TPM.CreateResourceContextFromTPM(tcg.SRKHandle)
	c.Assert(err, IsNil)
	_, err = s.TPM.EvictControl(s.TPM.OwnerHandleContext(), srk, srk.Handle(), nil)
	c.Assert(err, IsNil)

	s.testActivateVolumeWithMultipleTPMSealedKeys(c, &testActivateVolumeWithMultipleTPMSealedKeysData{
		volumeName:        "data",
		sourceDevicePath:  "/dev/sda1",
		keyFiles:          []string{s.keyFile, keyFile},
		sdCryptsetupCalls: 1,
		authPrivateKey:    s.authPrivateKey})
}

func (s *cryptTPMSimulatorSuite) TestActivateVolumeWithMultipleTPMSealedKeys6(c *C) {
	// Test with 1 invalid and 1 valid key, with the invalid key being tried first.
	key := make([]byte, 64)
	rand.Read(key)
	s.addMockKeyslot(c, key)

	keyFile := filepath.Join(c.MkDir(), "keydata")

	pcrProfile := NewPCRProtectionProfile().AddPCRValueFromTPM(tpm2.HashAlgorithmSHA256, 7).ExtendPCR(tpm2.HashAlgorithmSHA256, 7, make([]byte, 32))
	_, err := SealKeyToTPM(s.TPM, key, keyFile, &KeyCreationParams{PCRProfile: pcrProfile, PCRPolicyCounterHandle: tpm2.HandleNull})
	c.Assert(err, IsNil)

	s.testActivateVolumeWithMultipleTPMSealedKeys(c, &testActivateVolumeWithMultipleTPMSealedKeysData{
		volumeName:        "data",
		sourceDevicePath:  "/dev/sda1",
		keyFiles:          []string{keyFile, s.keyFile},
		sdCryptsetupCalls: 1,
		authPrivateKey:    s.authPrivateKey})
}

func (s *cryptTPMSimulatorSuite) TestActivateVolumeWithMultipleTPMSealedKeys7(c *C) {
	// Test with 2 keys, with 1 requiring a passphrase. Should activate with the key not
	// requiring a passphrase, regardless of key order.
	key := make([]byte, 64)
	rand.Read(key)
	s.addMockKeyslot(c, key)

	keyFile := filepath.Join(c.MkDir(), "keydata")

	_, err := SealKeyToTPM(s.TPM, key, keyFile, &KeyCreationParams{PCRProfile: getTestPCRProfile(), PCRPolicyCounterHandle: tpm2.HandleNull})
	c.Assert(err, IsNil)
	c.Assert(ChangePIN(s.TPM, keyFile, "", "1234"), IsNil)

	s.testActivateVolumeWithMultipleTPMSealedKeys(c, &testActivateVolumeWithMultipleTPMSealedKeysData{
		volumeName:        "data",
		sourceDevicePath:  "/dev/sda1",
		keyFiles:          []string{keyFile, s.keyFile},
		sdCryptsetupCalls: 1,
		authPrivateKey:    s.authPrivateKey})
}

func (s *cryptTPMSimulatorSuite) TestActivateVolumeWithMultipleTPMSealedKeys8(c *C) {
	// Test with 2 keys that both require a passhprase
	key := make([]byte, 64)
	rand.Read(key)
	s.addMockKeyslot(c, key)

	keyFile := filepath.Join(c.MkDir(), "keydata")

	_, err := SealKeyToTPM(s.TPM, key, keyFile, &KeyCreationParams{PCRProfile: getTestPCRProfile(), PCRPolicyCounterHandle: tpm2.HandleNull})
	c.Assert(err, IsNil)
	c.Assert(ChangePIN(s.TPM, keyFile, "", "1234"), IsNil)
	c.Assert(ChangePIN(s.TPM, s.keyFile, "", "1234"), IsNil)

	s.testActivateVolumeWithMultipleTPMSealedKeys(c, &testActivateVolumeWithMultipleTPMSealedKeysData{
		volumeName:        "data",
		sourceDevicePath:  "/dev/sda1",
		keyFiles:          []string{s.keyFile, keyFile},
		pinTries:          1,
		sdCryptsetupCalls: 1,
		pins:              []string{"1234"},
		authPrivateKey:    s.authPrivateKey})
}

func (s *cryptTPMSimulatorSuite) TestActivateVolumeWithMultipleTPMSealedKeys9(c *C) {
	// Test with 2 keys that both require a passhprase, with only 1 passphrase attempt per
	// key permitted and the first attempt being incorrect (should activate with second key).
	key := make([]byte, 64)
	rand.Read(key)
	s.addMockKeyslot(c, key)

	keyFile := filepath.Join(c.MkDir(), "keydata")

	authPrivateKey, err := SealKeyToTPM(s.TPM, key, keyFile, &KeyCreationParams{PCRProfile: getTestPCRProfile(), PCRPolicyCounterHandle: tpm2.HandleNull})
	c.Assert(err, IsNil)
	c.Assert(ChangePIN(s.TPM, keyFile, "", "1234"), IsNil)
	c.Assert(ChangePIN(s.TPM, s.keyFile, "", "1234"), IsNil)

	s.testActivateVolumeWithMultipleTPMSealedKeys(c, &testActivateVolumeWithMultipleTPMSealedKeysData{
		volumeName:        "data",
		sourceDevicePath:  "/dev/sda1",
		keyFiles:          []string{s.keyFile, keyFile},
		pinTries:          1,
		sdCryptsetupCalls: 1,
		pins:              []string{"foo", "1234"},
		authPrivateKey:    authPrivateKey})
}

func (s *cryptTPMSimulatorSuite) TestActivateVolumeWithMultipleTPMSealedKeys10(c *C) {
	// Test with 2 keys that both require a passhprase, with 2 passphrase attempts per
	// key permitted and the first attempt being incorrect (should activate with first key).
	key := make([]byte, 64)
	rand.Read(key)
	s.addMockKeyslot(c, key)

	keyFile := filepath.Join(c.MkDir(), "keydata")

	_, err := SealKeyToTPM(s.TPM, key, keyFile, &KeyCreationParams{PCRProfile: getTestPCRProfile(), PCRPolicyCounterHandle: tpm2.HandleNull})
	c.Assert(err, IsNil)
	c.Assert(ChangePIN(s.TPM, keyFile, "", "1234"), IsNil)
	c.Assert(ChangePIN(s.TPM, s.keyFile, "", "1234"), IsNil)

	s.testActivateVolumeWithMultipleTPMSealedKeys(c, &testActivateVolumeWithMultipleTPMSealedKeysData{
		volumeName:        "data",
		sourceDevicePath:  "/dev/sda1",
		keyFiles:          []string{s.keyFile, keyFile},
		pinTries:          2,
		sdCryptsetupCalls: 1,
		pins:              []string{"foo", "1234"},
		authPrivateKey:    s.authPrivateKey})
}

func (s *cryptTPMSimulatorSuite) TestActivateVolumeWithMultipleTPMSealedKeys11(c *C) {
	// Test with 2 keys - 1 invalid that doesn't require a passphrase, and 1 valid that
	// does require a passphrase. Should activate successfully regardless of key order.
	key := make([]byte, 64)
	rand.Read(key)
	s.addMockKeyslot(c, key)

	keyFile := filepath.Join(c.MkDir(), "keydata")

	pcrProfile := NewPCRProtectionProfile().AddPCRValueFromTPM(tpm2.HashAlgorithmSHA256, 7).ExtendPCR(tpm2.HashAlgorithmSHA256, 7, make([]byte, 32))
	_, err := SealKeyToTPM(s.TPM, key, keyFile, &KeyCreationParams{PCRProfile: pcrProfile, PCRPolicyCounterHandle: tpm2.HandleNull})
	c.Assert(err, IsNil)
	c.Assert(ChangePIN(s.TPM, s.keyFile, "", "1234"), IsNil)

	s.testActivateVolumeWithMultipleTPMSealedKeys(c, &testActivateVolumeWithMultipleTPMSealedKeysData{
		volumeName:        "data",
		sourceDevicePath:  "/dev/sda1",
		keyFiles:          []string{keyFile, s.keyFile},
		pinTries:          1,
		sdCryptsetupCalls: 1,
		pins:              []string{"1234"},
		authPrivateKey:    s.authPrivateKey})
}

type testActivateVolumeWithMultipleTPMSealedKeysErrorHandlingData struct {
	keyFiles          []string
	pinTries          int
	recoveryKeyTries  int
	activateOptions   []string
	keyringPrefix     string
	passphrases       []string
	sdCryptsetupCalls int
	success           bool
	errCodes          []KeyErrorCode
	errChecker        Checker
	errCheckerArgs    []interface{}
}

func (s *cryptTPMSimulatorSuite) testActivateVolumeWithMultipleTPMSealedKeysErrorHandling(c *C, data *testActivateVolumeWithMultipleTPMSealedKeysErrorHandlingData) {
	c.Assert(ioutil.WriteFile(s.passwordFile, []byte(strings.Join(data.passphrases, "\n")+"\n"), 0644), IsNil)

	options := ActivateVolumeOptions{
		PassphraseTries:  data.pinTries,
		RecoveryKeyTries: data.recoveryKeyTries,
		ActivateOptions:  data.activateOptions,
		KeyringPrefix:    data.keyringPrefix}
	success, err := ActivateVolumeWithMultipleTPMSealedKeys(s.TPM, "data", "/dev/sda1", data.keyFiles, nil, &options)
	c.Check(err, data.errChecker, data.errCheckerArgs...)
	c.Check(success, Equals, data.success)

	c.Check(len(s.mockSdAskPassword.Calls()), Equals, len(data.passphrases))
	for i, call := range s.mockSdAskPassword.Calls() {
		passphraseType := "PIN"
		if i >= data.pinTries {
			passphraseType = "recovery key"
		}
		c.Check(call, DeepEquals, []string{"systemd-ask-password", "--icon", "drive-harddisk", "--id",
			filepath.Base(os.Args[0]) + ":/dev/sda1", "Please enter the " + passphraseType + " for disk /dev/sda1:"})
	}
	c.Check(len(s.mockSdCryptsetup.Calls()), Equals, data.sdCryptsetupCalls)
	for _, call := range s.mockSdCryptsetup.Calls() {
		c.Assert(len(call), Equals, 6)
		c.Check(call[0:4], DeepEquals, []string{"systemd-cryptsetup", "attach", "data", "/dev/sda1"})
		c.Check(call[4], Matches, filepath.Join(s.dir, filepath.Base(os.Args[0]))+"\\.[0-9]+/fifo")
		c.Check(call[5], Equals, strings.Join(append(data.activateOptions, "tries=1"), ","))
	}

	if !data.success {
		return
	}

	// This should be done last because it may fail in some circumstances.
	s.checkRecoveryActivationData(c, data.keyringPrefix, "/dev/sda1", false, data.errCodes)
}

func (s *cryptTPMSimulatorSuite) TestActivateVolumeWithMultipleTPMSealedKeysErrorHandling1(c *C) {
	// Test that recovery fallback works with the TPM in DA lockout mode.
	key := make([]byte, 64)
	rand.Read(key)
	s.addMockKeyslot(c, key)

	keyFile := filepath.Join(c.MkDir(), "keydata")

	_, err := SealKeyToTPM(s.TPM, key, keyFile, &KeyCreationParams{PCRProfile: getTestPCRProfile(), PCRPolicyCounterHandle: tpm2.HandleNull})
	c.Assert(err, IsNil)

	c.Assert(s.TPM.DictionaryAttackParameters(s.TPM.LockoutHandleContext(), 0, 7200, 86400, nil), IsNil)
	defer func() {
		c.Check(s.TPM.EnsureProvisioned(ProvisionModeFull, nil), IsNil)
	}()

	s.testActivateVolumeWithMultipleTPMSealedKeysErrorHandling(c, &testActivateVolumeWithMultipleTPMSealedKeysErrorHandlingData{
		keyFiles:          []string{s.keyFile, keyFile},
		recoveryKeyTries:  1,
		passphrases:       []string{strings.Join(s.recoveryKeyAscii, "-")},
		sdCryptsetupCalls: 1,
		success:           true,
		errCodes:          []KeyErrorCode{KeyErrorTPMLockout, KeyErrorTPMLockout},
		errChecker:        ErrorMatches,
		errCheckerArgs: []interface{}{"cannot activate with TPM sealed keys \\[\\(cannot unseal key: the TPM is in DA lockout mode " +
			"\\(.*/keydata\\)\\), \\(cannot unseal key: the TPM is in DA lockout mode \\(.*/keydata\\)\\)\\] but activation with recovery " +
			"key was successful"},
	})
}

func (s *cryptTPMSimulatorSuite) TestActivateVolumeWithMultipleTPMSealedKeysErrorHandling2(c *C) {
	// Test that recovery fallback works when there is no SRK and a new one can't be created.
	key := make([]byte, 64)
	rand.Read(key)
	s.addMockKeyslot(c, key)

	keyFile := filepath.Join(c.MkDir(), "keydata")

	_, err := SealKeyToTPM(s.TPM, key, keyFile, &KeyCreationParams{PCRProfile: getTestPCRProfile(), PCRPolicyCounterHandle: tpm2.HandleNull})
	c.Assert(err, IsNil)

	srk, err := s.TPM.CreateResourceContextFromTPM(tcg.SRKHandle)
	c.Assert(err, IsNil)
	_, err = s.TPM.EvictControl(s.TPM.OwnerHandleContext(), srk, srk.Handle(), nil)
	c.Assert(err, IsNil)
	s.SetHierarchyAuth(c, tpm2.HandleOwner)
	s.TPM.OwnerHandleContext().SetAuthValue(nil)
	defer s.TPM.OwnerHandleContext().SetAuthValue(testAuth)

	s.testActivateVolumeWithMultipleTPMSealedKeysErrorHandling(c, &testActivateVolumeWithMultipleTPMSealedKeysErrorHandlingData{
		keyFiles:          []string{s.keyFile, keyFile},
		recoveryKeyTries:  1,
		passphrases:       []string{strings.Join(s.recoveryKeyAscii, "-")},
		sdCryptsetupCalls: 1,
		success:           true,
		errCodes:          []KeyErrorCode{KeyErrorTPMProvisioning, KeyErrorTPMProvisioning},
		errChecker:        ErrorMatches,
		errCheckerArgs: []interface{}{"cannot activate with TPM sealed keys \\[\\(cannot unseal key: the TPM is not correctly provisioned " +
			"\\(.*/keydata\\)\\), \\(cannot unseal key: the TPM is not correctly provisioned \\(.*/keydata\\)\\)\\] but activation with recovery " +
			"key was successful"},
	})
}

func (s *cryptTPMSimulatorSuite) TestActivateVolumeWithMultipleTPMSealedKeysErrorHandling3(c *C) {
	// Test that recovery fallback works when the unsealed key is incorrect.
	key := make([]byte, 64)
	rand.Read(key)

	incorrectKey := make([]byte, 32)
	rand.Read(incorrectKey)
	c.Assert(os.RemoveAll(filepath.Join(s.mockKeyslotsDir, "1")), IsNil)
	s.addMockKeyslot(c, incorrectKey)

	keyFile := filepath.Join(c.MkDir(), "keydata")

	_, err := SealKeyToTPM(s.TPM, key, keyFile, &KeyCreationParams{PCRProfile: getTestPCRProfile(), PCRPolicyCounterHandle: tpm2.HandleNull})
	c.Assert(err, IsNil)

	s.testActivateVolumeWithMultipleTPMSealedKeysErrorHandling(c, &testActivateVolumeWithMultipleTPMSealedKeysErrorHandlingData{
		keyFiles:          []string{s.keyFile, keyFile},
		recoveryKeyTries:  1,
		passphrases:       []string{strings.Join(s.recoveryKeyAscii, "-")},
		sdCryptsetupCalls: 3,
		success:           true,
		errCodes:          []KeyErrorCode{KeyErrorInvalidFile, KeyErrorInvalidFile},
		errChecker:        ErrorMatches,
		errCheckerArgs: []interface{}{"cannot activate with TPM sealed keys \\[\\(cannot activate volume: " + s.mockSdCryptsetup.Exe() + " failed: exit status 1 " +
			"\\(.*/keydata\\)\\), \\(cannot activate volume: " + s.mockSdCryptsetup.Exe() + " failed: exit status 1 \\(.*/keydata\\)\\)\\] but activation with recovery " +
			"key was successful"},
	})
}

func (s *cryptTPMSimulatorSuite) TestActivateVolumeWithMultipleTPMSealedKeysErrorHandling4(c *C) {
	// Test that activation fails if RecoveryKeyTries is zero.
	key := make([]byte, 64)
	rand.Read(key)
	s.addMockKeyslot(c, key)

	keyFile := filepath.Join(c.MkDir(), "keydata")

	_, err := SealKeyToTPM(s.TPM, key, keyFile, &KeyCreationParams{PCRProfile: getTestPCRProfile(), PCRPolicyCounterHandle: tpm2.HandleNull})
	c.Assert(err, IsNil)

	c.Assert(s.TPM.DictionaryAttackParameters(s.TPM.LockoutHandleContext(), 0, 7200, 86400, nil), IsNil)
	defer func() {
		c.Check(s.TPM.EnsureProvisioned(ProvisionModeFull, nil), IsNil)
	}()

	s.testActivateVolumeWithMultipleTPMSealedKeysErrorHandling(c, &testActivateVolumeWithMultipleTPMSealedKeysErrorHandlingData{
		keyFiles:   []string{s.keyFile, keyFile},
		errCodes:   []KeyErrorCode{KeyErrorTPMLockout, KeyErrorTPMLockout},
		errChecker: ErrorMatches,
		errCheckerArgs: []interface{}{"cannot activate with TPM sealed keys \\[\\(cannot unseal key: the TPM is in DA lockout mode " +
			"\\(.*/keydata\\)\\), \\(cannot unseal key: the TPM is in DA lockout mode \\(.*/keydata\\)\\)\\] and activation with " +
			"recovery key failed \\(no recovery key tries permitted\\)"},
	})
}

func (s *cryptTPMSimulatorSuite) TestActivateVolumeWithMultipleTPMSealedKeysErrorHandling5(c *C) {
	// Test that activation fails if the wrong recovery key is supplied.
	key := make([]byte, 64)
	rand.Read(key)
	s.addMockKeyslot(c, key)

	keyFile := filepath.Join(c.MkDir(), "keydata")

	_, err := SealKeyToTPM(s.TPM, key, keyFile, &KeyCreationParams{PCRProfile: getTestPCRProfile(), PCRPolicyCounterHandle: tpm2.HandleNull})
	c.Assert(err, IsNil)

	c.Assert(s.TPM.DictionaryAttackParameters(s.TPM.LockoutHandleContext(), 0, 7200, 86400, nil), IsNil)
	defer func() {
		c.Check(s.TPM.EnsureProvisioned(ProvisionModeFull, nil), IsNil)
	}()

	s.testActivateVolumeWithMultipleTPMSealedKeysErrorHandling(c, &testActivateVolumeWithMultipleTPMSealedKeysErrorHandlingData{
		keyFiles:          []string{s.keyFile, keyFile},
		sdCryptsetupCalls: 1,
		recoveryKeyTries:  1,
		passphrases:       []string{"00000-00000-00000-00000-00000-00000-00000-00000"},
		errCodes:          []KeyErrorCode{KeyErrorTPMLockout, KeyErrorTPMLockout},
		errChecker:        ErrorMatches,
		errCheckerArgs: []interface{}{"cannot activate with TPM sealed keys \\[\\(cannot unseal key: the TPM is in DA lockout mode " +
			"\\(.*/keydata\\)\\), \\(cannot unseal key: the TPM is in DA lockout mode \\(.*/keydata\\)\\)\\] and activation with " +
			"recovery key failed \\(cannot activate volume: " + s.mockSdCryptsetup.Exe() + " failed: exit status 1\\)"},
	})
}

func (s *cryptTPMSimulatorSuite) TestActivateVolumeWithMultipleTPMSealedKeysErrorHandling6(c *C) {
	// Test that recovery fallback works when a passphrase is required for all keys, but
	// no passphrase attempts are permitted.
	key := make([]byte, 64)
	rand.Read(key)
	s.addMockKeyslot(c, key)

	keyFile := filepath.Join(c.MkDir(), "keydata")

	_, err := SealKeyToTPM(s.TPM, key, keyFile, &KeyCreationParams{PCRProfile: getTestPCRProfile(), PCRPolicyCounterHandle: tpm2.HandleNull})
	c.Assert(err, IsNil)
	c.Assert(ChangePIN(s.TPM, keyFile, "", "1234"), IsNil)
	c.Assert(ChangePIN(s.TPM, s.keyFile, "", "1234"), IsNil)

	s.testActivateVolumeWithMultipleTPMSealedKeysErrorHandling(c, &testActivateVolumeWithMultipleTPMSealedKeysErrorHandlingData{
		keyFiles:          []string{s.keyFile, keyFile},
		recoveryKeyTries:  1,
		passphrases:       []string{strings.Join(s.recoveryKeyAscii, "-")},
		sdCryptsetupCalls: 1,
		success:           true,
		errCodes:          []KeyErrorCode{KeyErrorPassphraseFail, KeyErrorPassphraseFail},
		errChecker:        ErrorMatches,
		errCheckerArgs: []interface{}{"cannot activate with TPM sealed keys \\[\\(no PIN tries permitted when a PIN is required " +
			"\\(.*/keydata\\)\\), \\(no PIN tries permitted when a PIN is required \\(.*/keydata\\)\\)\\] but activation with recovery " +
			"key was successful"},
	})
}

func (s *cryptTPMSimulatorSuite) TestActivateVolumeWithMultipleTPMSealedKeysErrorHandling7(c *C) {
	// Test that recovery fallback works when the sealed key authorization policies are wrong.
	key := make([]byte, 64)
	rand.Read(key)
	s.addMockKeyslot(c, key)

	keyFile := filepath.Join(c.MkDir(), "keydata")

	_, err := SealKeyToTPM(s.TPM, key, keyFile, &KeyCreationParams{PCRProfile: getTestPCRProfile(), PCRPolicyCounterHandle: tpm2.HandleNull})
	c.Assert(err, IsNil)

	_, err = s.TPM.PCREvent(s.TPM.PCRHandleContext(7), []byte("foo"), nil)
	c.Assert(err, IsNil)

	s.testActivateVolumeWithMultipleTPMSealedKeysErrorHandling(c, &testActivateVolumeWithMultipleTPMSealedKeysErrorHandlingData{
		keyFiles:          []string{s.keyFile, keyFile},
		recoveryKeyTries:  1,
		passphrases:       []string{strings.Join(s.recoveryKeyAscii, "-")},
		sdCryptsetupCalls: 1,
		success:           true,
		errCodes:          []KeyErrorCode{KeyErrorInvalidFile, KeyErrorInvalidFile},
		errChecker:        ErrorMatches,
		errCheckerArgs: []interface{}{"cannot activate with TPM sealed keys \\[\\(cannot unseal key: invalid key data file: cannot " +
			"complete authorization policy assertions: cannot complete OR assertions: current session digest not found in policy data " +
			"\\(.*/keydata\\)\\), \\(cannot unseal key: invalid key data file: cannot complete authorization policy assertions: cannot " +
			"complete OR assertions: current session digest not found in policy data \\(.*/keydata\\)\\)\\] but activation with recovery " +
			"key was successful"},
	})
}

func (s *cryptTPMSimulatorSuite) TestActivateVolumeWithMultipleTPMSealedKeysErrorHandling8(c *C) {
	// Test that recovery fallback works when one key has an invalid authorization policy, and
	// we supply the wrong passphrase to the second key.
	key := make([]byte, 64)
	rand.Read(key)
	s.addMockKeyslot(c, key)

	keyFile := filepath.Join(c.MkDir(), "keydata")

	pcrProfile := NewPCRProtectionProfile().AddPCRValueFromTPM(tpm2.HashAlgorithmSHA256, 7).ExtendPCR(tpm2.HashAlgorithmSHA256, 7, make([]byte, 32))
	_, err := SealKeyToTPM(s.TPM, key, keyFile, &KeyCreationParams{PCRProfile: pcrProfile, PCRPolicyCounterHandle: tpm2.HandleNull})
	c.Assert(err, IsNil)

	c.Assert(ChangePIN(s.TPM, s.keyFile, "", "1234"), IsNil)

	s.testActivateVolumeWithMultipleTPMSealedKeysErrorHandling(c, &testActivateVolumeWithMultipleTPMSealedKeysErrorHandlingData{
		keyFiles:          []string{s.keyFile, keyFile},
		pinTries:          1,
		recoveryKeyTries:  1,
		passphrases:       []string{"foo", strings.Join(s.recoveryKeyAscii, "-")},
		sdCryptsetupCalls: 1,
		success:           true,
		errCodes:          []KeyErrorCode{KeyErrorPassphraseFail, KeyErrorInvalidFile},
		errChecker:        ErrorMatches,
		errCheckerArgs: []interface{}{"cannot activate with TPM sealed keys \\[\\(cannot unseal key: the provided PIN is incorrect " +
			"\\(.*/keydata\\)\\), \\(cannot unseal key: invalid key data file: cannot complete authorization policy assertions: cannot " +
			"complete OR assertions: current session digest not found in policy data \\(.*/keydata\\)\\)\\] but activation with recovery " +
			"key was successful"},
	})
}

func (s *cryptTPMSimulatorSuite) TestActivateVolumeWithMultipleTPMSealedKeysErrorHandling9(c *C) {
	// Test that recovery fallback works with more than one attempt at providing the recovery key.
	key := make([]byte, 64)
	rand.Read(key)
	s.addMockKeyslot(c, key)

	keyFile := filepath.Join(c.MkDir(), "keydata")

	_, err := SealKeyToTPM(s.TPM, key, keyFile, &KeyCreationParams{PCRProfile: getTestPCRProfile(), PCRPolicyCounterHandle: tpm2.HandleNull})
	c.Assert(err, IsNil)

	c.Assert(s.TPM.DictionaryAttackParameters(s.TPM.LockoutHandleContext(), 0, 7200, 86400, nil), IsNil)
	defer func() {
		c.Check(s.TPM.EnsureProvisioned(ProvisionModeFull, nil), IsNil)
	}()

	s.testActivateVolumeWithMultipleTPMSealedKeysErrorHandling(c, &testActivateVolumeWithMultipleTPMSealedKeysErrorHandlingData{
		keyFiles:         []string{s.keyFile, keyFile},
		recoveryKeyTries: 2,
		passphrases: []string{
			"00000-00000-00000-00000-00000-00000-00000-00000",
			strings.Join(s.recoveryKeyAscii, "-"),
		},
		sdCryptsetupCalls: 2,
		success:           true,
		errCodes:          []KeyErrorCode{KeyErrorTPMLockout, KeyErrorTPMLockout},
		errChecker:        ErrorMatches,
		errCheckerArgs: []interface{}{"cannot activate with TPM sealed keys \\[\\(cannot unseal key: the TPM is in DA lockout mode " +
			"\\(.*/keydata\\)\\), \\(cannot unseal key: the TPM is in DA lockout mode \\(.*/keydata\\)\\)\\] but activation with recovery " +
			"key was successful"},
	})
}

type testActivateVolumeWithTPMSealedKeyNo2FAData struct {
	volumeName       string
	sourceDevicePath string
	pinTries         int
	recoveryKeyTries int
	activateOptions  []string
	keyringPrefix    string
}

func (s *cryptTPMSimulatorSuite) testActivateVolumeWithTPMSealedKeyNo2FA(c *C, data *testActivateVolumeWithTPMSealedKeyNo2FAData) {
	options := ActivateVolumeOptions{
		PassphraseTries:  data.pinTries,
		RecoveryKeyTries: data.recoveryKeyTries,
		ActivateOptions:  data.activateOptions,
		KeyringPrefix:    data.keyringPrefix}
	success, err := ActivateVolumeWithTPMSealedKey(s.TPM, data.volumeName, data.sourceDevicePath, s.keyFile, nil, &options)
	c.Check(success, Equals, true)
	c.Check(err, IsNil)

	c.Check(len(s.mockSdAskPassword.Calls()), Equals, 0)
	c.Assert(len(s.mockSdCryptsetup.Calls()), Equals, 1)
	c.Assert(len(s.mockSdCryptsetup.Calls()[0]), Equals, 6)

	c.Check(s.mockSdCryptsetup.Calls()[0][0:4], DeepEquals, []string{"systemd-cryptsetup", "attach", data.volumeName, data.sourceDevicePath})
	c.Check(s.mockSdCryptsetup.Calls()[0][4], Matches, filepath.Join(s.dir, filepath.Base(os.Args[0]))+"\\.[0-9]+/fifo")
	c.Check(s.mockSdCryptsetup.Calls()[0][5], Equals, strings.Join(append(data.activateOptions, "tries=1"), ","))

	s.checkTPMPolicyAuthKey(c, data.keyringPrefix, data.sourceDevicePath, s.authPrivateKey)
}

func (s *cryptTPMSimulatorSuite) TestActivateVolumeWithTPMSealedKeyNo2FA1(c *C) {
	s.testActivateVolumeWithTPMSealedKeyNo2FA(c, &testActivateVolumeWithTPMSealedKeyNo2FAData{
		volumeName:       "data",
		sourceDevicePath: "/dev/sda1",
	})
}

func (s *cryptTPMSimulatorSuite) TestActivateVolumeWithTPMSealedKeyNo2FA2(c *C) {
	// Test with a non-zero PassphraseTries when a PIN isn't set.
	s.testActivateVolumeWithTPMSealedKeyNo2FA(c, &testActivateVolumeWithTPMSealedKeyNo2FAData{
		volumeName:       "data",
		sourceDevicePath: "/dev/sda1",
		pinTries:         1,
	})
}

func (s *cryptTPMSimulatorSuite) TestActivateVolumeWithTPMSealedKeyNo2FA3(c *C) {
	// Test with a non-zero RecoveryKeyTries.
	s.testActivateVolumeWithTPMSealedKeyNo2FA(c, &testActivateVolumeWithTPMSealedKeyNo2FAData{
		volumeName:       "data",
		sourceDevicePath: "/dev/sda1",
		recoveryKeyTries: 1,
	})
}

func (s *cryptTPMSimulatorSuite) TestActivateVolumeWithTPMSealedKeyNo2FA4(c *C) {
	// Test with extra options for systemd-cryptsetup.
	s.testActivateVolumeWithTPMSealedKeyNo2FA(c, &testActivateVolumeWithTPMSealedKeyNo2FAData{
		volumeName:       "data",
		sourceDevicePath: "/dev/sda1",
		activateOptions:  []string{"foo=bar", "baz"},
	})
}

func (s *cryptTPMSimulatorSuite) TestActivateVolumeWithTPMSealedKeyNo2FA5(c *C) {
	// Test with a different volume name / device path.
	s.testActivateVolumeWithTPMSealedKeyNo2FA(c, &testActivateVolumeWithTPMSealedKeyNo2FAData{
		volumeName:       "foo",
		sourceDevicePath: "/dev/vda2",
	})
}

func (s *cryptTPMSimulatorSuite) TestActivateVolumeWithTPMSealedKeyNo2FA6(c *C) {
	// Test that ActivateVolumeWithTPMSealedKey creates a SRK when it can, rather than fallback back to the recovery key.
	srk, err := s.TPM.CreateResourceContextFromTPM(tcg.SRKHandle)
	c.Assert(err, IsNil)
	_, err = s.TPM.EvictControl(s.TPM.OwnerHandleContext(), srk, srk.Handle(), nil)
	c.Assert(err, IsNil)

	s.testActivateVolumeWithTPMSealedKeyNo2FA(c, &testActivateVolumeWithTPMSealedKeyNo2FAData{
		volumeName:       "data",
		sourceDevicePath: "/dev/sda1",
	})
}

func (s *cryptTPMSimulatorSuite) TestActivateVolumeWithTPMSealedKeyNo2FA7(c *C) {
	s.testActivateVolumeWithTPMSealedKeyNo2FA(c, &testActivateVolumeWithTPMSealedKeyNo2FAData{
		volumeName:       "data",
		sourceDevicePath: "/dev/sda1",
		keyringPrefix:    "test",
	})
}

type testActivateVolumeWithTPMSealedKeyAndPINData struct {
	pins     []string
	pinTries int
}

func (s *cryptTPMSimulatorSuite) testActivateVolumeWithTPMSealedKeyAndPIN(c *C, data *testActivateVolumeWithTPMSealedKeyAndPINData) {
	c.Assert(ioutil.WriteFile(s.passwordFile, []byte(strings.Join(data.pins, "\n")+"\n"), 0644), IsNil)

	options := ActivateVolumeOptions{PassphraseTries: data.pinTries}
	success, err := ActivateVolumeWithTPMSealedKey(s.TPM, "data", "/dev/sda1", s.keyFile, nil, &options)
	c.Check(success, Equals, true)
	c.Check(err, IsNil)

	c.Check(len(s.mockSdAskPassword.Calls()), Equals, len(data.pins))
	for _, call := range s.mockSdAskPassword.Calls() {
		c.Check(call, DeepEquals, []string{"systemd-ask-password", "--icon", "drive-harddisk", "--id",
			filepath.Base(os.Args[0]) + ":/dev/sda1", "Please enter the PIN for disk /dev/sda1:"})
	}

	c.Assert(len(s.mockSdCryptsetup.Calls()), Equals, 1)
	c.Assert(len(s.mockSdCryptsetup.Calls()[0]), Equals, 6)

	c.Check(s.mockSdCryptsetup.Calls()[0][0:4], DeepEquals, []string{"systemd-cryptsetup", "attach", "data", "/dev/sda1"})
	c.Check(s.mockSdCryptsetup.Calls()[0][4], Matches, filepath.Join(s.dir, filepath.Base(os.Args[0]))+"\\.[0-9]+/fifo")
	c.Check(s.mockSdCryptsetup.Calls()[0][5], Equals, "tries=1")

	s.checkTPMPolicyAuthKey(c, "", "/dev/sda1", s.authPrivateKey)
}

func (s *cryptTPMSimulatorSuite) TestActivateVolumeWithTPMSealedKeyAndPIN1(c *C) {
	// Test with a single PIN attempt.
	testPIN := "1234"
	c.Assert(ChangePIN(s.TPM, s.keyFile, "", testPIN), IsNil)
	s.testActivateVolumeWithTPMSealedKeyAndPIN(c, &testActivateVolumeWithTPMSealedKeyAndPINData{
		pins:     []string{testPIN},
		pinTries: 1,
	})
}

func (s *cryptTPMSimulatorSuite) TestActivateVolumeWithTPMSealedKeyAndPIN2(c *C) {
	// Test with 2 PIN attempts.
	testPIN := "1234"
	c.Assert(ChangePIN(s.TPM, s.keyFile, "", testPIN), IsNil)
	s.testActivateVolumeWithTPMSealedKeyAndPIN(c, &testActivateVolumeWithTPMSealedKeyAndPINData{
		pins:     []string{"", testPIN},
		pinTries: 2,
	})
}

type testActivateVolumeWithTPMSealedKeyAndPINUsingPINReaderData struct {
	pins            []string
	pinFileContents string
	pinTries        int
}

func (s *cryptTPMSimulatorSuite) testActivateVolumeWithTPMSealedKeyAndPINUsingPINReader(c *C, data *testActivateVolumeWithTPMSealedKeyAndPINUsingPINReaderData) {
	c.Assert(ioutil.WriteFile(s.passwordFile, []byte(strings.Join(data.pins, "\n")+"\n"), 0644), IsNil)
	c.Assert(ioutil.WriteFile(filepath.Join(s.dir, "pinfile"), []byte(data.pinFileContents), 0644), IsNil)

	r, err := os.Open(filepath.Join(s.dir, "pinfile"))
	c.Assert(err, IsNil)
	defer r.Close()

	options := ActivateVolumeOptions{PassphraseTries: data.pinTries}
	success, err := ActivateVolumeWithTPMSealedKey(s.TPM, "data", "/dev/sda1", s.keyFile, r, &options)
	c.Check(success, Equals, true)
	c.Check(err, IsNil)

	c.Check(len(s.mockSdAskPassword.Calls()), Equals, len(data.pins))
	for _, call := range s.mockSdAskPassword.Calls() {
		c.Check(call, DeepEquals, []string{"systemd-ask-password", "--icon", "drive-harddisk", "--id",
			filepath.Base(os.Args[0]) + ":/dev/sda1", "Please enter the PIN for disk /dev/sda1:"})
	}

	c.Assert(len(s.mockSdCryptsetup.Calls()), Equals, 1)
	c.Assert(len(s.mockSdCryptsetup.Calls()[0]), Equals, 6)

	c.Check(s.mockSdCryptsetup.Calls()[0][0:4], DeepEquals, []string{"systemd-cryptsetup", "attach", "data", "/dev/sda1"})
	c.Check(s.mockSdCryptsetup.Calls()[0][4], Matches, filepath.Join(s.dir, filepath.Base(os.Args[0]))+"\\.[0-9]+/fifo")
	c.Check(s.mockSdCryptsetup.Calls()[0][5], Equals, "tries=1")

	s.checkTPMPolicyAuthKey(c, "", "/dev/sda1", s.authPrivateKey)
}

func (s *cryptTPMSimulatorSuite) TestActivateVolumeWithTPMSealedKeyAndPINUsingPINReader1(c *C) {
	// Test with the correct PIN provided via the io.Reader.
	testPIN := "1234"
	c.Assert(ChangePIN(s.TPM, s.keyFile, "", testPIN), IsNil)

	s.testActivateVolumeWithTPMSealedKeyAndPINUsingPINReader(c, &testActivateVolumeWithTPMSealedKeyAndPINUsingPINReaderData{
		pinFileContents: testPIN + "\n",
		pinTries:        1,
	})
}

func (s *cryptTPMSimulatorSuite) TestActivateVolumeWithTPMSealedKeyAndPINUsingPINReader2(c *C) {
	// Test with the correct PIN provided via the io.Reader when the file doesn't end in a newline.
	testPIN := "1234"
	c.Assert(ChangePIN(s.TPM, s.keyFile, "", testPIN), IsNil)

	s.testActivateVolumeWithTPMSealedKeyAndPINUsingPINReader(c, &testActivateVolumeWithTPMSealedKeyAndPINUsingPINReaderData{
		pinFileContents: testPIN,
		pinTries:        1,
	})
}

func (s *cryptTPMSimulatorSuite) TestActivateVolumeWithTPMSealedKeyAndPINUsingPINReader3(c *C) {
	// Test falling back to asking for a PIN if the wrong PIN is provided via the io.Reader.
	testPIN := "1234"
	c.Assert(ChangePIN(s.TPM, s.keyFile, "", testPIN), IsNil)

	s.testActivateVolumeWithTPMSealedKeyAndPINUsingPINReader(c, &testActivateVolumeWithTPMSealedKeyAndPINUsingPINReaderData{
		pins:            []string{testPIN},
		pinFileContents: "5678" + "\n",
		pinTries:        2,
	})
}

func (s *cryptTPMSimulatorSuite) TestActivateVolumeWithTPMSealedKeyAndPINUsingPINReader4(c *C) {
	// Test falling back to asking for a PIN without using a try if the io.Reader has no contents.
	testPIN := "1234"
	c.Assert(ChangePIN(s.TPM, s.keyFile, "", testPIN), IsNil)

	s.testActivateVolumeWithTPMSealedKeyAndPINUsingPINReader(c, &testActivateVolumeWithTPMSealedKeyAndPINUsingPINReaderData{
		pins:     []string{testPIN},
		pinTries: 1,
	})
}

type testActivateVolumeWithTPMSealedKeyErrorHandlingData struct {
	pinTries          int
	recoveryKeyTries  int
	activateOptions   []string
	keyringPrefix     string
	passphrases       []string
	sdCryptsetupCalls int
	success           bool
	recoveryReason    KeyErrorCode
	errChecker        Checker
	errCheckerArgs    []interface{}
}

func (s *cryptTPMSimulatorSuite) testActivateVolumeWithTPMSealedKeyErrorHandling(c *C, data *testActivateVolumeWithTPMSealedKeyErrorHandlingData) {
	c.Assert(ioutil.WriteFile(s.passwordFile, []byte(strings.Join(data.passphrases, "\n")+"\n"), 0644), IsNil)

	options := ActivateVolumeOptions{
		PassphraseTries:  data.pinTries,
		RecoveryKeyTries: data.recoveryKeyTries,
		ActivateOptions:  data.activateOptions,
		KeyringPrefix:    data.keyringPrefix}
	success, err := ActivateVolumeWithTPMSealedKey(s.TPM, "data", "/dev/sda1", s.keyFile, nil, &options)
	c.Check(err, data.errChecker, data.errCheckerArgs...)
	c.Check(success, Equals, data.success)

	c.Check(len(s.mockSdAskPassword.Calls()), Equals, len(data.passphrases))
	for i, call := range s.mockSdAskPassword.Calls() {
		passphraseType := "PIN"
		if i >= data.pinTries {
			passphraseType = "recovery key"
		}
		c.Check(call, DeepEquals, []string{"systemd-ask-password", "--icon", "drive-harddisk", "--id",
			filepath.Base(os.Args[0]) + ":/dev/sda1", "Please enter the " + passphraseType + " for disk /dev/sda1:"})
	}
	c.Check(len(s.mockSdCryptsetup.Calls()), Equals, data.sdCryptsetupCalls)
	for _, call := range s.mockSdCryptsetup.Calls() {
		c.Assert(len(call), Equals, 6)
		c.Check(call[0:4], DeepEquals, []string{"systemd-cryptsetup", "attach", "data", "/dev/sda1"})
		c.Check(call[4], Matches, filepath.Join(s.dir, filepath.Base(os.Args[0]))+"\\.[0-9]+/fifo")
		c.Check(call[5], Equals, strings.Join(append(data.activateOptions, "tries=1"), ","))
	}

	if !data.success {
		return
	}

	// This should be done last because it may fail in some circumstances.
	s.checkRecoveryActivationData(c, data.keyringPrefix, "/dev/sda1", false, []KeyErrorCode{data.recoveryReason})
}

func (s *cryptTPMSimulatorSuite) TestActivateVolumeWithTPMSealedKeyErrorHandling1(c *C) {
	// Test with an invalid value for PassphraseTries.
	s.testActivateVolumeWithTPMSealedKeyErrorHandling(c, &testActivateVolumeWithTPMSealedKeyErrorHandlingData{
		pinTries:       -1,
		errChecker:     ErrorMatches,
		errCheckerArgs: []interface{}{"invalid PassphraseTries"},
	})
}

func (s *cryptTPMSimulatorSuite) TestActivateVolumeWithTPMSealedKeyErrorHandling2(c *C) {
	// Test with an invalid value for RecoveryKeyTries.
	s.testActivateVolumeWithTPMSealedKeyErrorHandling(c, &testActivateVolumeWithTPMSealedKeyErrorHandlingData{
		recoveryKeyTries: -1,
		errChecker:       ErrorMatches,
		errCheckerArgs:   []interface{}{"invalid RecoveryKeyTries"},
	})
}

func (s *cryptTPMSimulatorSuite) TestActivateVolumeWithTPMSealedKeyErrorHandling3(c *C) {
	// Test that adding "tries=" to ActivateOptions fails.
	s.testActivateVolumeWithTPMSealedKeyErrorHandling(c, &testActivateVolumeWithTPMSealedKeyErrorHandlingData{
		activateOptions: []string{"tries=2"},
		errChecker:      ErrorMatches,
		errCheckerArgs:  []interface{}{"cannot specify the \"tries=\" option for systemd-cryptsetup"},
	})
}

func (s *cryptTPMSimulatorSuite) TestActivateVolumeWithTPMSealedKeyErrorHandling4(c *C) {
	// Test that recovery fallback works with the TPM in DA lockout mode.
	c.Assert(s.TPM.DictionaryAttackParameters(s.TPM.LockoutHandleContext(), 0, 7200, 86400, nil), IsNil)
	defer func() {
		c.Check(s.TPM.EnsureProvisioned(ProvisionModeFull, nil), IsNil)
	}()

	s.testActivateVolumeWithTPMSealedKeyErrorHandling(c, &testActivateVolumeWithTPMSealedKeyErrorHandlingData{
		recoveryKeyTries:  1,
		passphrases:       []string{strings.Join(s.recoveryKeyAscii, "-")},
		sdCryptsetupCalls: 1,
		success:           true,
		recoveryReason:    KeyErrorTPMLockout,
		errChecker:        ErrorMatches,
		errCheckerArgs: []interface{}{"cannot activate with TPM sealed key \\(cannot unseal key: the TPM is in DA lockout mode\\) but " +
			"activation with recovery key was successful"},
	})
}

func (s *cryptTPMSimulatorSuite) TestActivateVolumeWithTPMSealedKeyErrorHandling5(c *C) {
	// Test that recovery fallback works when there is no SRK and a new one can't be created.
	srk, err := s.TPM.CreateResourceContextFromTPM(tcg.SRKHandle)
	c.Assert(err, IsNil)
	_, err = s.TPM.EvictControl(s.TPM.OwnerHandleContext(), srk, srk.Handle(), nil)
	c.Assert(err, IsNil)
	s.SetHierarchyAuth(c, tpm2.HandleOwner)
	s.TPM.OwnerHandleContext().SetAuthValue(nil)
	defer s.TPM.OwnerHandleContext().SetAuthValue(testAuth)

	s.testActivateVolumeWithTPMSealedKeyErrorHandling(c, &testActivateVolumeWithTPMSealedKeyErrorHandlingData{
		recoveryKeyTries: 2,
		passphrases: []string{
			"00000-00000-00000-00000-00000-00000-00000-00000",
			strings.Join(s.recoveryKeyAscii, "-"),
		},
		sdCryptsetupCalls: 2,
		success:           true,
		recoveryReason:    KeyErrorTPMProvisioning,
		errChecker:        ErrorMatches,
		errCheckerArgs: []interface{}{"cannot activate with TPM sealed key \\(cannot unseal key: the TPM is not correctly " +
			"provisioned\\) but activation with recovery key was successful"},
	})
}

func (s *cryptTPMSimulatorSuite) TestActivateVolumeWithTPMSealedKeyErrorHandling6(c *C) {
	// Test that recovery fallback works when the unsealed key is incorrect.
	incorrectKey := make([]byte, 32)
	rand.Read(incorrectKey)
	c.Assert(os.RemoveAll(filepath.Join(s.mockKeyslotsDir, "1")), IsNil)
	s.addMockKeyslot(c, incorrectKey)

	s.testActivateVolumeWithTPMSealedKeyErrorHandling(c, &testActivateVolumeWithTPMSealedKeyErrorHandlingData{
		recoveryKeyTries:  1,
		passphrases:       []string{strings.Join(s.recoveryKeyAscii, "-")},
		sdCryptsetupCalls: 2,
		success:           true,
		recoveryReason:    KeyErrorInvalidFile,
		errChecker:        ErrorMatches,
		errCheckerArgs: []interface{}{"cannot activate with TPM sealed key \\(cannot activate volume: " + s.mockSdCryptsetup.Exe() +
			" failed: exit status 5\\) but activation with recovery key was successful"},
	})
}

func (s *cryptTPMSimulatorSuite) TestActivateVolumeWithTPMSealedKeyErrorHandling7(c *C) {
	// Test that activation fails if RecoveryKeyTries is zero.
	c.Assert(s.TPM.DictionaryAttackParameters(s.TPM.LockoutHandleContext(), 0, 7200, 86400, nil), IsNil)
	defer func() {
		c.Check(s.TPM.EnsureProvisioned(ProvisionModeFull, nil), IsNil)
	}()

	s.testActivateVolumeWithTPMSealedKeyErrorHandling(c, &testActivateVolumeWithTPMSealedKeyErrorHandlingData{
		success:    false,
		errChecker: ErrorMatches,
		errCheckerArgs: []interface{}{"cannot activate with TPM sealed key \\(cannot unseal key: the TPM is in DA lockout mode\\) " +
			"and activation with recovery key failed \\(no recovery key tries permitted\\)"},
	})
}

func (s *cryptTPMSimulatorSuite) TestActivateVolumeWithTPMSealedKeyErrorHandling8(c *C) {
	// Test that activation fails if the wrong recovery key is provided.
	c.Assert(s.TPM.DictionaryAttackParameters(s.TPM.LockoutHandleContext(), 0, 7200, 86400, nil), IsNil)
	defer func() {
		c.Check(s.TPM.EnsureProvisioned(ProvisionModeFull, nil), IsNil)
	}()

	s.testActivateVolumeWithTPMSealedKeyErrorHandling(c, &testActivateVolumeWithTPMSealedKeyErrorHandlingData{
		recoveryKeyTries:  1,
		passphrases:       []string{"00000-00000-00000-00000-00000-00000-00000-00000"},
		sdCryptsetupCalls: 1,
		success:           false,
		errChecker:        ErrorMatches,
		errCheckerArgs: []interface{}{"cannot activate with TPM sealed key \\(cannot unseal key: the TPM is in DA lockout mode\\) " +
			"and activation with recovery key failed \\(cannot activate volume: " + s.mockSdCryptsetup.Exe() + " failed: exit status 5\\)"},
	})
}

func (s *cryptTPMSimulatorSuite) TestActivateVolumeWithTPMSealedKeyErrorHandling9(c *C) {
	// Test that recovery fallback works if the wrong PIN is supplied.
	testPIN := "1234"
	c.Assert(ChangePIN(s.TPM, s.keyFile, "", testPIN), IsNil)
	s.testActivateVolumeWithTPMSealedKeyErrorHandling(c, &testActivateVolumeWithTPMSealedKeyErrorHandlingData{
		pinTries:         1,
		recoveryKeyTries: 1,
		passphrases: []string{
			"",
			strings.Join(s.recoveryKeyAscii, "-"),
		},
		sdCryptsetupCalls: 1,
		success:           true,
		recoveryReason:    KeyErrorPassphraseFail,
		errChecker:        ErrorMatches,
		errCheckerArgs: []interface{}{"cannot activate with TPM sealed key \\(cannot unseal key: the provided PIN is incorrect\\) but " +
			"activation with recovery key was successful"},
	})
}

func (s *cryptTPMSimulatorSuite) TestActivateVolumeWithTPMSealedKeyErrorHandling10(c *C) {
	// Test that recovery fallback works if a PIN is set but no PIN attempts are permitted.
	c.Assert(ChangePIN(s.TPM, s.keyFile, "", "1234"), IsNil)
	s.testActivateVolumeWithTPMSealedKeyErrorHandling(c, &testActivateVolumeWithTPMSealedKeyErrorHandlingData{
		recoveryKeyTries:  1,
		passphrases:       []string{strings.Join(s.recoveryKeyAscii, "-")},
		sdCryptsetupCalls: 1,
		success:           true,
		recoveryReason:    KeyErrorPassphraseFail,
		errChecker:        ErrorMatches,
		errCheckerArgs: []interface{}{"cannot activate with TPM sealed key \\(no PIN tries permitted when a PIN is required\\) but " +
			"activation with recovery key was successful"},
	})
}

func (s *cryptTPMSimulatorSuite) TestActivateVolumeWithTPMSealedKeyErrorHandling11(c *C) {
	// Test that recovery fallback works when the sealed key authorization policy is wrong.
	_, err := s.TPM.PCREvent(s.TPM.PCRHandleContext(7), []byte("foo"), nil)
	c.Assert(err, IsNil)

	s.testActivateVolumeWithTPMSealedKeyErrorHandling(c, &testActivateVolumeWithTPMSealedKeyErrorHandlingData{
		recoveryKeyTries:  1,
		passphrases:       []string{strings.Join(s.recoveryKeyAscii, "-")},
		sdCryptsetupCalls: 1,
		success:           true,
		recoveryReason:    KeyErrorInvalidFile,
		errChecker:        ErrorMatches,
		errCheckerArgs: []interface{}{"cannot activate with TPM sealed key \\(cannot unseal key: invalid key data file: cannot complete " +
			"authorization policy assertions: cannot complete OR assertions: current session digest not found in policy data\\) but " +
			"activation with recovery key was successful"},
	})
}

func (s *cryptTPMSimulatorSuite) TestActivateVolumeWithTPMSealedKeyErrorHandling12(c *C) {
	// Test that recovery fallback works when the sealed key authorization policy is wrong, and make sure that
	// the recovery key is added to the keyring with our specified prefix
	_, err := s.TPM.PCREvent(s.TPM.PCRHandleContext(7), []byte("foo"), nil)
	c.Assert(err, IsNil)

	s.testActivateVolumeWithTPMSealedKeyErrorHandling(c, &testActivateVolumeWithTPMSealedKeyErrorHandlingData{
		recoveryKeyTries:  1,
		keyringPrefix:     "test",
		passphrases:       []string{strings.Join(s.recoveryKeyAscii, "-")},
		sdCryptsetupCalls: 1,
		success:           true,
		recoveryReason:    KeyErrorInvalidFile,
		errChecker:        ErrorMatches,
		errCheckerArgs: []interface{}{"cannot activate with TPM sealed key \\(cannot unseal key: invalid key data file: cannot complete " +
			"authorization policy assertions: cannot complete OR assertions: current session digest not found in policy data\\) but " +
			"activation with recovery key was successful"},
	})
}

type cryptSuite struct {
	snapd_testutil.BaseTest
	cryptTestBase
}

var _ = Suite(&cryptSuite{})

func (s *cryptSuite) SetUpSuite(c *C) {
	s.cryptTestBase.setUpSuiteBase(c)
}

func (s *cryptSuite) SetUpTest(c *C) {
	s.cryptTestBase.setUpTestBase(c, &s.BaseTest)
}

type testActivateVolumeWithRecoveryKeyData struct {
	volumeName          string
	sourceDevicePath    string
	tries               int
	activateOptions     []string
	keyringPrefix       string
	recoveryPassphrases []string
	sdCryptsetupCalls   int
}

func (s *cryptSuite) testActivateVolumeWithRecoveryKey(c *C, data *testActivateVolumeWithRecoveryKeyData) {
	c.Assert(ioutil.WriteFile(s.passwordFile, []byte(strings.Join(data.recoveryPassphrases, "\n")+"\n"), 0644), IsNil)

	options := ActivateVolumeOptions{RecoveryKeyTries: data.tries, ActivateOptions: data.activateOptions, KeyringPrefix: data.keyringPrefix}
	c.Assert(ActivateVolumeWithRecoveryKey(data.volumeName, data.sourceDevicePath, nil, &options), IsNil)

	c.Check(len(s.mockSdAskPassword.Calls()), Equals, len(data.recoveryPassphrases))
	for _, call := range s.mockSdAskPassword.Calls() {
		c.Check(call, DeepEquals, []string{"systemd-ask-password", "--icon", "drive-harddisk", "--id",
			filepath.Base(os.Args[0]) + ":" + data.sourceDevicePath, "Please enter the recovery key for disk " + data.sourceDevicePath + ":"})
	}

	c.Check(len(s.mockSdCryptsetup.Calls()), Equals, data.sdCryptsetupCalls)
	for _, call := range s.mockSdCryptsetup.Calls() {
		c.Assert(len(call), Equals, 6)
		c.Check(call[0:4], DeepEquals, []string{"systemd-cryptsetup", "attach", data.volumeName, data.sourceDevicePath})
		c.Check(call[4], Matches, filepath.Join(s.dir, filepath.Base(os.Args[0]))+"\\.[0-9]+/fifo")
		c.Check(call[5], Equals, strings.Join(append(data.activateOptions, "tries=1"), ","))
	}

	// This should be done last because it may fail in some circumstances.
	s.checkRecoveryActivationData(c, data.keyringPrefix, data.sourceDevicePath, true, nil)
}

func (s *cryptSuite) TestActivateVolumeWithRecoveryKey1(c *C) {
	// Test with a recovery key which is entered with a hyphen between each group of 5 digits.
	s.testActivateVolumeWithRecoveryKey(c, &testActivateVolumeWithRecoveryKeyData{
		volumeName:          "data",
		sourceDevicePath:    "/dev/sda1",
		tries:               1,
		recoveryPassphrases: []string{strings.Join(s.recoveryKeyAscii, "-")},
		sdCryptsetupCalls:   1,
	})
}

func (s *cryptSuite) TestActivateVolumeWithRecoveryKey2(c *C) {
	// Test with a recovery key which is entered without a hyphen between each group of 5 digits.
	s.testActivateVolumeWithRecoveryKey(c, &testActivateVolumeWithRecoveryKeyData{
		volumeName:          "data",
		sourceDevicePath:    "/dev/sda1",
		tries:               1,
		recoveryPassphrases: []string{strings.Join(s.recoveryKeyAscii, "")},
		sdCryptsetupCalls:   1,
	})
}

func (s *cryptSuite) TestActivateVolumeWithRecoveryKey3(c *C) {
	// Test that activation succeeds when the correct recovery key is provided on the second attempt.
	s.testActivateVolumeWithRecoveryKey(c, &testActivateVolumeWithRecoveryKeyData{
		volumeName:       "data",
		sourceDevicePath: "/dev/sda1",
		tries:            2,
		recoveryPassphrases: []string{
			"00000-00000-00000-00000-00000-00000-00000-00000",
			strings.Join(s.recoveryKeyAscii, "-"),
		},
		sdCryptsetupCalls: 2,
	})
}

func (s *cryptSuite) TestActivateVolumeWithRecoveryKey4(c *C) {
	// Test that activation succeeds when the correct recovery key is provided on the second attempt, and the first
	// attempt is badly formatted.
	s.testActivateVolumeWithRecoveryKey(c, &testActivateVolumeWithRecoveryKeyData{
		volumeName:       "data",
		sourceDevicePath: "/dev/sda1",
		tries:            2,
		recoveryPassphrases: []string{
			"1234",
			strings.Join(s.recoveryKeyAscii, "-"),
		},
		sdCryptsetupCalls: 1,
	})
}

func (s *cryptSuite) TestActivateVolumeWithRecoveryKey5(c *C) {
	// Test with additional options passed to systemd-cryptsetup.
	s.testActivateVolumeWithRecoveryKey(c, &testActivateVolumeWithRecoveryKeyData{
		volumeName:          "data",
		sourceDevicePath:    "/dev/sda1",
		tries:               1,
		activateOptions:     []string{"foo", "bar"},
		recoveryPassphrases: []string{strings.Join(s.recoveryKeyAscii, "-")},
		sdCryptsetupCalls:   1,
	})
}

func (s *cryptSuite) TestActivateVolumeWithRecoveryKey6(c *C) {
	// Test with a different volume name / device path.
	s.testActivateVolumeWithRecoveryKey(c, &testActivateVolumeWithRecoveryKeyData{
		volumeName:          "foo",
		sourceDevicePath:    "/dev/vdb2",
		tries:               1,
		recoveryPassphrases: []string{strings.Join(s.recoveryKeyAscii, "-")},
		sdCryptsetupCalls:   1,
	})
}

func (s *cryptSuite) TestActivateVolumeWithRecoveryKey7(c *C) {
	// Test with a different keyring prefix
	s.testActivateVolumeWithRecoveryKey(c, &testActivateVolumeWithRecoveryKeyData{
		volumeName:          "data",
		sourceDevicePath:    "/dev/sda1",
		tries:               1,
		keyringPrefix:       "test",
		recoveryPassphrases: []string{strings.Join(s.recoveryKeyAscii, "-")},
		sdCryptsetupCalls:   1,
	})
}

type testActivateVolumeWithRecoveryKeyUsingKeyReaderData struct {
	tries                   int
	recoveryKeyFileContents string
	recoveryPassphrases     []string
	sdCryptsetupCalls       int
}

func (s *cryptSuite) testActivateVolumeWithRecoveryKeyUsingKeyReader(c *C, data *testActivateVolumeWithRecoveryKeyUsingKeyReaderData) {
	c.Assert(ioutil.WriteFile(s.passwordFile, []byte(strings.Join(data.recoveryPassphrases, "\n")+"\n"), 0644), IsNil)
	c.Assert(ioutil.WriteFile(filepath.Join(s.dir, "keyfile"), []byte(data.recoveryKeyFileContents), 0644), IsNil)

	r, err := os.Open(filepath.Join(s.dir, "keyfile"))
	c.Assert(err, IsNil)
	defer r.Close()

	options := ActivateVolumeOptions{RecoveryKeyTries: data.tries}
	c.Assert(ActivateVolumeWithRecoveryKey("data", "/dev/sda1", r, &options), IsNil)

	c.Check(len(s.mockSdAskPassword.Calls()), Equals, len(data.recoveryPassphrases))
	for _, call := range s.mockSdAskPassword.Calls() {
		c.Check(call, DeepEquals, []string{"systemd-ask-password", "--icon", "drive-harddisk", "--id",
			filepath.Base(os.Args[0]) + ":/dev/sda1", "Please enter the recovery key for disk /dev/sda1:"})
	}

	c.Check(len(s.mockSdCryptsetup.Calls()), Equals, data.sdCryptsetupCalls)
	for _, call := range s.mockSdCryptsetup.Calls() {
		c.Assert(len(call), Equals, 6)
		c.Check(call[0:4], DeepEquals, []string{"systemd-cryptsetup", "attach", "data", "/dev/sda1"})
		c.Check(call[4], Matches, filepath.Join(s.dir, filepath.Base(os.Args[0]))+"\\.[0-9]+/fifo")
		c.Check(call[5], Equals, "tries=1")
	}

	// This should be done last because it may fail in some circumstances.
	s.checkRecoveryActivationData(c, "", "/dev/sda1", true, nil)
}

func (s *cryptSuite) TestActivateVolumeWithRecoveryKeyUsingKeyReader1(c *C) {
	// Test with the correct recovery key supplied via a io.Reader, with a hyphen separating each group of 5 digits.
	s.testActivateVolumeWithRecoveryKeyUsingKeyReader(c, &testActivateVolumeWithRecoveryKeyUsingKeyReaderData{
		tries:                   1,
		recoveryKeyFileContents: strings.Join(s.recoveryKeyAscii, "-") + "\n",
		sdCryptsetupCalls:       1,
	})
}

func (s *cryptSuite) TestActivateVolumeWithRecoveryKeyUsingKeyReader2(c *C) {
	// Test with the correct recovery key supplied via a io.Reader, without a hyphen separating each group of 5 digits.
	s.testActivateVolumeWithRecoveryKeyUsingKeyReader(c, &testActivateVolumeWithRecoveryKeyUsingKeyReaderData{
		tries:                   1,
		recoveryKeyFileContents: strings.Join(s.recoveryKeyAscii, "") + "\n",
		sdCryptsetupCalls:       1,
	})
}

func (s *cryptSuite) TestActivateVolumeWithRecoveryKeyUsingKeyReader3(c *C) {
	// Test with the correct recovery key supplied via a io.Reader when the key doesn't end in a newline.
	s.testActivateVolumeWithRecoveryKeyUsingKeyReader(c, &testActivateVolumeWithRecoveryKeyUsingKeyReaderData{
		tries:                   1,
		recoveryKeyFileContents: strings.Join(s.recoveryKeyAscii, "-"),
		sdCryptsetupCalls:       1,
	})
}

func (s *cryptSuite) TestActivateVolumeWithRecoveryKeyUsingKeyReader4(c *C) {
	// Test that falling back to requesting a recovery key works if the one provided by the io.Reader is incorrect.
	s.testActivateVolumeWithRecoveryKeyUsingKeyReader(c, &testActivateVolumeWithRecoveryKeyUsingKeyReaderData{
		tries:                   2,
		recoveryKeyFileContents: "00000-00000-00000-00000-00000-00000-00000-00000\n",
		recoveryPassphrases:     []string{strings.Join(s.recoveryKeyAscii, "-")},
		sdCryptsetupCalls:       2,
	})
}

func (s *cryptSuite) TestActivateVolumeWithRecoveryKeyUsingKeyReader5(c *C) {
	// Test that falling back to requesting a recovery key works if the one provided by the io.Reader is badly formatted.
	s.testActivateVolumeWithRecoveryKeyUsingKeyReader(c, &testActivateVolumeWithRecoveryKeyUsingKeyReaderData{
		tries:                   2,
		recoveryKeyFileContents: "5678\n",
		recoveryPassphrases:     []string{strings.Join(s.recoveryKeyAscii, "-")},
		sdCryptsetupCalls:       1,
	})
}

func (s *cryptSuite) TestActivateVolumeWithRecoveryKeyUsingKeyReader6(c *C) {
	// Test that falling back to requesting a recovery key works if the provided io.Reader is backed by an empty buffer,
	// without using up a try.
	s.testActivateVolumeWithRecoveryKeyUsingKeyReader(c, &testActivateVolumeWithRecoveryKeyUsingKeyReaderData{
		tries:               1,
		recoveryPassphrases: []string{strings.Join(s.recoveryKeyAscii, "-")},
		sdCryptsetupCalls:   1,
	})
}

type testParseRecoveryKeyData struct {
	formatted string
	expected  []byte
}

func (s *cryptSuite) testParseRecoveryKey(c *C, data *testParseRecoveryKeyData) {
	k, err := ParseRecoveryKey(data.formatted)
	c.Check(err, IsNil)
	c.Check(k[:], DeepEquals, data.expected)
}

func (s *cryptSuite) TestParseRecoveryKey1(c *C) {
	s.testParseRecoveryKey(c, &testParseRecoveryKeyData{
		formatted: "00000-00000-00000-00000-00000-00000-00000-00000",
		expected:  testutil.DecodeHexString(c, "00000000000000000000000000000000"),
	})
}

func (s *cryptSuite) TestParseRecoveryKey2(c *C) {
	s.testParseRecoveryKey(c, &testParseRecoveryKeyData{
		formatted: "61665-00531-54469-09783-47273-19035-40077-28287",
		expected:  testutil.DecodeHexString(c, "e1f01302c5d43726a9b85b4a8d9c7f6e"),
	})
}

func (s *cryptSuite) TestParseRecoveryKey3(c *C) {
	s.testParseRecoveryKey(c, &testParseRecoveryKeyData{
		formatted: "6166500531544690978347273190354007728287",
		expected:  testutil.DecodeHexString(c, "e1f01302c5d43726a9b85b4a8d9c7f6e"),
	})
}

type testParseRecoveryKeyErrorHandlingData struct {
	formatted      string
	errChecker     Checker
	errCheckerArgs []interface{}
}

func (s *cryptSuite) testParseRecoveryKeyErrorHandling(c *C, data *testParseRecoveryKeyErrorHandlingData) {
	_, err := ParseRecoveryKey(data.formatted)
	c.Check(err, data.errChecker, data.errCheckerArgs...)
}

func (s *cryptSuite) TestParseRecoveryKeyErrorHandling1(c *C) {
	s.testParseRecoveryKeyErrorHandling(c, &testParseRecoveryKeyErrorHandlingData{
		formatted:      "00000-1234",
		errChecker:     ErrorMatches,
		errCheckerArgs: []interface{}{"incorrectly formatted: insufficient characters"},
	})
}

func (s *cryptSuite) TestParseRecoveryKeyErrorHandling2(c *C) {
	s.testParseRecoveryKeyErrorHandling(c, &testParseRecoveryKeyErrorHandlingData{
		formatted:      "00000-123bc",
		errChecker:     ErrorMatches,
		errCheckerArgs: []interface{}{"incorrectly formatted: strconv.ParseUint: parsing \"123bc\": invalid syntax"},
	})
}

func (s *cryptSuite) TestParseRecoveryKeyErrorHandling3(c *C) {
	s.testParseRecoveryKeyErrorHandling(c, &testParseRecoveryKeyErrorHandlingData{
		formatted:      "00000-00000-00000-00000-00000-00000-00000-00000-00000",
		errChecker:     ErrorMatches,
		errCheckerArgs: []interface{}{"incorrectly formatted: too many characters"},
	})
}

func (s *cryptSuite) TestParseRecoveryKeyErrorHandling4(c *C) {
	s.testParseRecoveryKeyErrorHandling(c, &testParseRecoveryKeyErrorHandlingData{
		formatted:      "-00000-00000-00000-00000-00000-00000-00000-00000",
		errChecker:     ErrorMatches,
		errCheckerArgs: []interface{}{"incorrectly formatted: strconv.ParseUint: parsing \"-0000\": invalid syntax"},
	})
}

func (s *cryptSuite) TestParseRecoveryKeyErrorHandling5(c *C) {
	s.testParseRecoveryKeyErrorHandling(c, &testParseRecoveryKeyErrorHandlingData{
		formatted:      "00000-00000-00000-00000-00000-00000-00000-00000-",
		errChecker:     ErrorMatches,
		errCheckerArgs: []interface{}{"incorrectly formatted: too many characters"},
	})
}

type testRecoveryKeyStringifyData struct {
	key      []byte
	expected string
}

func (s *cryptSuite) testRecoveryKeyStringify(c *C, data *testRecoveryKeyStringifyData) {
	var key RecoveryKey
	copy(key[:], data.key)
	c.Check(key.String(), Equals, data.expected)
}

func (s *cryptSuite) TestRecoveryKeyStringify1(c *C) {
	s.testRecoveryKeyStringify(c, &testRecoveryKeyStringifyData{
		expected: "00000-00000-00000-00000-00000-00000-00000-00000",
	})
}

func (s *cryptSuite) TestRecoveryKeyStringify2(c *C) {
	s.testRecoveryKeyStringify(c, &testRecoveryKeyStringifyData{
		key:      testutil.DecodeHexString(c, "e1f01302c5d43726a9b85b4a8d9c7f6e"),
		expected: "61665-00531-54469-09783-47273-19035-40077-28287",
	})
}

type testActivateVolumeWithRecoveryKeyErrorHandlingData struct {
	tries               int
	activateOptions     []string
	recoveryPassphrases []string
	sdCryptsetupCalls   int
	errChecker          Checker
	errCheckerArgs      []interface{}
}

func (s *cryptSuite) testActivateVolumeWithRecoveryKeyErrorHandling(c *C, data *testActivateVolumeWithRecoveryKeyErrorHandlingData) {
	c.Assert(ioutil.WriteFile(s.passwordFile, []byte(strings.Join(data.recoveryPassphrases, "\n")+"\n"), 0644), IsNil)

	options := ActivateVolumeOptions{RecoveryKeyTries: data.tries, ActivateOptions: data.activateOptions}
	c.Check(ActivateVolumeWithRecoveryKey("data", "/dev/sda1", nil, &options), data.errChecker, data.errCheckerArgs...)

	c.Check(len(s.mockSdAskPassword.Calls()), Equals, len(data.recoveryPassphrases))
	for _, call := range s.mockSdAskPassword.Calls() {
		c.Check(call, DeepEquals, []string{"systemd-ask-password", "--icon", "drive-harddisk", "--id",
			filepath.Base(os.Args[0]) + ":/dev/sda1", "Please enter the recovery key for disk /dev/sda1:"})
	}

	c.Check(len(s.mockSdCryptsetup.Calls()), Equals, data.sdCryptsetupCalls)
	for _, call := range s.mockSdCryptsetup.Calls() {
		c.Assert(len(call), Equals, 6)
		c.Check(call[0:4], DeepEquals, []string{"systemd-cryptsetup", "attach", "data", "/dev/sda1"})
		c.Check(call[4], Matches, filepath.Join(s.dir, filepath.Base(os.Args[0]))+"\\.[0-9]+/fifo")
		c.Check(call[5], Equals, "tries=1")
		c.Check(call[5], Equals, strings.Join(append(data.activateOptions, "tries=1"), ","))
	}
}

func (s *cryptSuite) TestActivateVolumeWithRecoveryKeyErrorHandling1(c *C) {
	// Test with an invalid RecoveryKeyTries value.
	s.testActivateVolumeWithRecoveryKeyErrorHandling(c, &testActivateVolumeWithRecoveryKeyErrorHandlingData{
		tries:          -1,
		errChecker:     ErrorMatches,
		errCheckerArgs: []interface{}{"invalid RecoveryKeyTries"},
	})
}

func (s *cryptSuite) TestActivateVolumeWithRecoveryKeyErrorHandling2(c *C) {
	// Test with Tries set to zero.
	s.testActivateVolumeWithRecoveryKeyErrorHandling(c, &testActivateVolumeWithRecoveryKeyErrorHandlingData{
		tries:          0,
		errChecker:     ErrorMatches,
		errCheckerArgs: []interface{}{"no recovery key tries permitted"},
	})
}

func (s *cryptSuite) TestActivateVolumeWithRecoveryKeyErrorHandling3(c *C) {
	// Test that adding "tries=" to ActivateOptions fails.
	s.testActivateVolumeWithRecoveryKeyErrorHandling(c, &testActivateVolumeWithRecoveryKeyErrorHandlingData{
		tries:           1,
		activateOptions: []string{"tries=2"},
		errChecker:      ErrorMatches,
		errCheckerArgs:  []interface{}{"cannot specify the \"tries=\" option for systemd-cryptsetup"},
	})
}

func (s *cryptSuite) TestActivateVolumeWithRecoveryKeyErrorHandling4(c *C) {
	// Test with a badly formatted recovery key.
	s.testActivateVolumeWithRecoveryKeyErrorHandling(c, &testActivateVolumeWithRecoveryKeyErrorHandlingData{
		tries:               1,
		recoveryPassphrases: []string{"00000-1234"},
		errChecker:          ErrorMatches,
		errCheckerArgs:      []interface{}{"cannot decode recovery key: incorrectly formatted: insufficient characters"},
	})
}

func (s *cryptSuite) TestActivateVolumeWithRecoveryKeyErrorHandling5(c *C) {
	// Test with a badly formatted recovery key.
	s.testActivateVolumeWithRecoveryKeyErrorHandling(c, &testActivateVolumeWithRecoveryKeyErrorHandlingData{
		tries:               1,
		recoveryPassphrases: []string{"00000-123bc"},
		errChecker:          ErrorMatches,
		errCheckerArgs:      []interface{}{"cannot decode recovery key: incorrectly formatted: strconv.ParseUint: parsing \"123bc\": invalid syntax"},
	})
}

func (s *cryptSuite) TestActivateVolumeWithRecoveryKeyErrorHandling6(c *C) {
	// Test with the wrong recovery key.
	s.testActivateVolumeWithRecoveryKeyErrorHandling(c, &testActivateVolumeWithRecoveryKeyErrorHandlingData{
		tries:               1,
		recoveryPassphrases: []string{"00000-00000-00000-00000-00000-00000-00000-00000"},
		sdCryptsetupCalls:   1,
		errChecker:          ErrorMatches,
		errCheckerArgs:      []interface{}{"cannot activate volume: " + s.mockSdCryptsetup.Exe() + " failed: exit status 5"},
	})
}

func (s *cryptSuite) TestActivateVolumeWithRecoveryKeyErrorHandling7(c *C) {
	// Test that the last error is returned when there are consecutive failures for different reasons.
	s.testActivateVolumeWithRecoveryKeyErrorHandling(c, &testActivateVolumeWithRecoveryKeyErrorHandlingData{
		tries:               2,
		recoveryPassphrases: []string{"00000-00000-00000-00000-00000-00000-00000-00000", "1234"},
		sdCryptsetupCalls:   1,
		errChecker:          ErrorMatches,
		errCheckerArgs:      []interface{}{"cannot decode recovery key: incorrectly formatted: insufficient characters"},
	})
}

func (s *cryptSuite) TestActivateVolumeWithRecoveryKeyErrorHandling8(c *C) {
	// Test with a badly formatted recovery key.
	s.testActivateVolumeWithRecoveryKeyErrorHandling(c, &testActivateVolumeWithRecoveryKeyErrorHandlingData{
		tries:               1,
		recoveryPassphrases: []string{"00000-00000-00000-00000-00000-00000-00000-00000-00000"},
		errChecker:          ErrorMatches,
		errCheckerArgs:      []interface{}{"cannot decode recovery key: incorrectly formatted: too many characters"},
	})
}

type testActivateVolumeWithKeyData struct {
	activateOptions []string
	keyData         []byte
	expectedKeyData []byte
	errMatch        string
	cmdCalled       bool
}

func (s *cryptSuite) testActivateVolumeWithKey(c *C, data *testActivateVolumeWithKeyData) {
	c.Assert(data.keyData, NotNil)

	expectedKeyData := data.expectedKeyData
	if expectedKeyData == nil {
		expectedKeyData = data.keyData
	}
	err := ioutil.WriteFile(s.expectedKeyFile, expectedKeyData, 0644)
	c.Assert(err, IsNil)

	options := ActivateVolumeOptions{
		ActivateOptions: data.activateOptions,
	}
	err = ActivateVolumeWithKey("luks-volume", "/dev/sda1", data.keyData, &options)
	if data.errMatch == "" {
		c.Check(err, IsNil)
	} else {
		c.Check(err, ErrorMatches, data.errMatch)
	}

	if data.cmdCalled {
		c.Check(len(s.mockSdAskPassword.Calls()), Equals, 0)
		c.Assert(len(s.mockSdCryptsetup.Calls()), Equals, 1)
		c.Assert(len(s.mockSdCryptsetup.Calls()[0]), Equals, 6)

		c.Check(s.mockSdCryptsetup.Calls()[0][0:4], DeepEquals, []string{
			"systemd-cryptsetup", "attach", "luks-volume", "/dev/sda1",
		})
		c.Check(s.mockSdCryptsetup.Calls()[0][4], Matches,
			filepath.Join(s.dir, filepath.Base(os.Args[0]))+"\\.[0-9]+/fifo")
		c.Check(s.mockSdCryptsetup.Calls()[0][5], Equals,
			strings.Join(append(data.activateOptions, "tries=1"), ","))
	} else {
		c.Check(len(s.mockSdAskPassword.Calls()), Equals, 0)
		c.Assert(len(s.mockSdCryptsetup.Calls()), Equals, 0)
	}
}

func (s *cryptSuite) TestActivateVolumeWithKeyNoOptions(c *C) {
	s.testActivateVolumeWithKey(c, &testActivateVolumeWithKeyData{
		activateOptions: nil,
		keyData:         []byte{1, 2, 3, 4, 5, 6, 7, 8, 9, 10, 11, 12, 13, 14, 15, 16},
		cmdCalled:       true,
	})
}

func (s *cryptSuite) TestActivateVolumeWithKeyWithOptions(c *C) {
	s.testActivateVolumeWithKey(c, &testActivateVolumeWithKeyData{
		activateOptions: []string{"--option"},
		keyData:         []byte{1, 2, 3, 4, 5, 6, 7, 8, 9, 10, 11, 12, 13, 14, 15, 16},
		cmdCalled:       true,
	})
}

func (s *cryptSuite) TestActivateVolumeWithKeyMismatchErr(c *C) {
	s.testActivateVolumeWithKey(c, &testActivateVolumeWithKeyData{
		activateOptions: []string{"--option"},
		keyData:         []byte{1, 2, 3, 4, 5, 6, 7, 8, 9, 10, 11, 12, 13, 14, 15, 16},
		expectedKeyData: []byte{0, 0, 0, 0, 1},
		errMatch:        ".*/systemd-cryptsetup failed: exit status 5",
		cmdCalled:       true,
	})
}

func (s *cryptSuite) TestActivateVolumeWithKeyTriesErr(c *C) {
	s.testActivateVolumeWithKey(c, &testActivateVolumeWithKeyData{
		activateOptions: []string{"tries=123"},
		keyData:         []byte{0, 0, 0, 0, 1},
		errMatch:        `cannot specify the "tries=" option for systemd-cryptsetup`,
		cmdCalled:       false,
	})
}

type testInitializeLUKS2ContainerData struct {
	devicePath string
	label      string
	key        []byte
	opts       *InitializeLUKS2ContainerOptions
	formatArgs []string
}

func (s *cryptSuite) testInitializeLUKS2Container(c *C, data *testInitializeLUKS2ContainerData) {
	c.Check(InitializeLUKS2Container(data.devicePath, data.label, data.key, data.opts), IsNil)
	formatArgs := []string{"cryptsetup",
		"-q", "luksFormat", "--type", "luks2",
		"--key-file", "-", "--cipher", "aes-xts-plain64",
		"--key-size", "512",
		"--pbkdf", "argon2i", "--pbkdf-force-iterations", "4",
		"--pbkdf-memory", "32", "--label",
		data.label, data.devicePath,
	}
	if data.formatArgs != nil {
		formatArgs = data.formatArgs
	}
	c.Check(s.mockCryptsetup.Calls(), DeepEquals, [][]string{
		formatArgs,
		{"cryptsetup", "config", "--priority", "prefer", "--key-slot", "0", data.devicePath}})
	key, err := ioutil.ReadFile(s.cryptsetupKey + ".1")
	c.Assert(err, IsNil)
	c.Check(key, DeepEquals, data.key)
}

func (s *cryptSuite) TestInitializeLUKS2Container1(c *C) {
	s.testInitializeLUKS2Container(c, &testInitializeLUKS2ContainerData{
		devicePath: "/dev/sda1",
		label:      "data",
		key:        s.tpmKey,
	})
}

func (s *cryptSuite) TestInitializeLUKS2Container2(c *C) {
	// Test with different args.
	s.testInitializeLUKS2Container(c, &testInitializeLUKS2ContainerData{
		devicePath: "/dev/vdc2",
		label:      "test",
		key:        s.tpmKey,
	})
}

func (s *cryptSuite) TestInitializeLUKS2Container(c *C) {
	// Test with a different key
	s.testInitializeLUKS2Container(c, &testInitializeLUKS2ContainerData{
		devicePath: "/dev/vdc2",
		label:      "test",
		key:        make([]byte, 64),
	})
}

func (s *cryptSuite) TestInitializeLUKS2ContainerWithOptions(c *C) {
	// Test with a different key
	s.testInitializeLUKS2Container(c, &testInitializeLUKS2ContainerData{
		devicePath: "/dev/vdc2",
		label:      "test",
		key:        s.tpmKey,
		opts: &InitializeLUKS2ContainerOptions{
			MetadataKiBSize:     2 * 1024, // 2MiB
			KeyslotsAreaKiBSize: 3 * 1024, // 3MiB

		},
		formatArgs: []string{"cryptsetup",
			"-q", "luksFormat", "--type", "luks2",
			"--key-file", "-", "--cipher", "aes-xts-plain64",
			"--key-size", "512",
			"--pbkdf", "argon2i", "--pbkdf-force-iterations", "4",
			"--pbkdf-memory", "32",
			"--label", "test",
			"--luks2-metadata-size", "2048k",
			"--luks2-keyslots-size", "3072k",
			"/dev/vdc2",
		},
	})
}

func (s *cryptSuite) TestInitializeLUKS2ContainerInvalidKeySize(c *C) {
	c.Check(InitializeLUKS2Container("/dev/sda1", "data", s.tpmKey[0:32], nil), ErrorMatches, "expected a key length of 512-bits \\(got 256\\)")
}

func (s *cryptSuite) TestInitializeLUKS2ContainerMetadataKiBSize(c *C) {
	key := make([]byte, 64)
	for _, validSz := range []int{0, 16, 32, 64, 128, 256, 512, 1024, 2048, 4096} {
		opts := InitializeLUKS2ContainerOptions{
			MetadataKiBSize: validSz,
		}
		c.Check(InitializeLUKS2Container("/dev/sda1", "data", key, &opts), IsNil)
	}

	for _, invalidSz := range []int{1, 16 + 3, 8192, 500} {
		opts := InitializeLUKS2ContainerOptions{
			MetadataKiBSize: invalidSz,
		}
		c.Check(InitializeLUKS2Container("/dev/sda1", "data", key, &opts), ErrorMatches,
			fmt.Sprintf("cannot set metadata size to %v KiB", invalidSz))
	}
}

func (s *cryptSuite) TestInitializeLUKS2ContainerKeyslotsSize(c *C) {
	key := make([]byte, 64)
	for _, validSz := range []int{0, 4,
		128 * 1024,
		8 * 1024,
		16,
		256,
	} {
		opts := InitializeLUKS2ContainerOptions{
			KeyslotsAreaKiBSize: validSz,
		}
		c.Check(InitializeLUKS2Container("/dev/sda1", "data", key, &opts), IsNil)
	}

	for _, invalidSz := range []int{
		// smaller than 4096 (4KiB)
		1, 3,
		// misaligned
		40 + 1,
		// larger than 128MB
		128*1024 + 4,
	} {
		opts := InitializeLUKS2ContainerOptions{
			KeyslotsAreaKiBSize: invalidSz,
		}
		c.Check(InitializeLUKS2Container("/dev/sda1", "data", key, &opts), ErrorMatches,
			fmt.Sprintf("cannot set keyslots area size to %v KiB", invalidSz))
	}
}

type testAddRecoveryKeyToLUKS2ContainerData struct {
	devicePath  string
	key         []byte
	recoveryKey []byte
}

func (s *cryptSuite) testAddRecoveryKeyToLUKS2Container(c *C, data *testAddRecoveryKeyToLUKS2ContainerData) {
	var recoveryKey [16]byte
	copy(recoveryKey[:], data.recoveryKey)

	c.Check(AddRecoveryKeyToLUKS2Container(data.devicePath, data.key, recoveryKey), IsNil)
	c.Assert(len(s.mockCryptsetup.Calls()), Equals, 1)

	call := s.mockCryptsetup.Calls()[0]
	c.Assert(len(call), Equals, 10)
	c.Check(call[0:3], DeepEquals, []string{"cryptsetup", "luksAddKey", "--key-file"})
	c.Check(call[3], Matches, filepath.Join(s.dir, filepath.Base(os.Args[0]))+"\\.[0-9]+/fifo")
	c.Check(call[4:10], DeepEquals, []string{"--pbkdf", "argon2i", "--iter-time", "5000", data.devicePath, "-"})

	key, err := ioutil.ReadFile(s.cryptsetupKey + ".1")
	c.Assert(err, IsNil)
	c.Check(key, DeepEquals, data.key)

	newKey, err := ioutil.ReadFile(s.cryptsetupNewkey + ".1")
	c.Assert(err, IsNil)
	c.Check(newKey, DeepEquals, data.recoveryKey)
}

func (s *cryptSuite) TestAddRecoveryKeyToLUKS2Container1(c *C) {
	s.testAddRecoveryKeyToLUKS2Container(c, &testAddRecoveryKeyToLUKS2ContainerData{
		devicePath:  "/dev/sda1",
		key:         s.tpmKey,
		recoveryKey: s.recoveryKey,
	})
}

func (s *cryptSuite) TestAddRecoveryKeyToLUKS2Container2(c *C) {
	// Test with different path.
	s.testAddRecoveryKeyToLUKS2Container(c, &testAddRecoveryKeyToLUKS2ContainerData{
		devicePath:  "/dev/vdb2",
		key:         s.tpmKey,
		recoveryKey: s.recoveryKey,
	})
}

func (s *cryptSuite) TestAddRecoveryKeyToLUKS2Container3(c *C) {
	// Test with different key.
	s.testAddRecoveryKeyToLUKS2Container(c, &testAddRecoveryKeyToLUKS2ContainerData{
		devicePath:  "/dev/vdb2",
		key:         make([]byte, 64),
		recoveryKey: s.recoveryKey,
	})
}

func (s *cryptSuite) TestAddRecoveryKeyToLUKS2Container4(c *C) {
	// Test with different recovery key.
	s.testAddRecoveryKeyToLUKS2Container(c, &testAddRecoveryKeyToLUKS2ContainerData{
		devicePath:  "/dev/vdb2",
		key:         s.tpmKey,
		recoveryKey: make([]byte, 16),
	})
}

type testChangeLUKS2KeyUsingRecoveryKeyData struct {
	devicePath  string
	recoveryKey []byte
	key         []byte
}

func (s *cryptSuite) testChangeLUKS2KeyUsingRecoveryKey(c *C, data *testChangeLUKS2KeyUsingRecoveryKeyData) {
	var recoveryKey [16]byte
	copy(recoveryKey[:], data.recoveryKey)

	c.Check(ChangeLUKS2KeyUsingRecoveryKey(data.devicePath, recoveryKey, data.key), IsNil)
	c.Assert(len(s.mockCryptsetup.Calls()), Equals, 3)
	c.Check(s.mockCryptsetup.Calls()[0], DeepEquals, []string{"cryptsetup", "luksKillSlot", "--key-file", "-", data.devicePath, "0"})

	call := s.mockCryptsetup.Calls()[1]
	c.Assert(len(call), Equals, 14)
	c.Check(call[0:3], DeepEquals, []string{"cryptsetup", "luksAddKey", "--key-file"})
	c.Check(call[3], Matches, filepath.Join(s.dir, filepath.Base(os.Args[0]))+"\\.[0-9]+/fifo")
	c.Check(call[4:14], DeepEquals, []string{"--pbkdf", "argon2i", "--pbkdf-force-iterations", "4", "--pbkdf-memory", "32", "--key-slot", "0", data.devicePath, "-"})

	c.Check(s.mockCryptsetup.Calls()[2], DeepEquals, []string{"cryptsetup", "config", "--priority", "prefer", "--key-slot", "0", data.devicePath})

	key, err := ioutil.ReadFile(s.cryptsetupKey + ".1")
	c.Assert(err, IsNil)
	c.Check(key, DeepEquals, data.recoveryKey)

	key, err = ioutil.ReadFile(s.cryptsetupKey + ".2")
	c.Assert(err, IsNil)
	c.Check(key, DeepEquals, data.recoveryKey)

	key, err = ioutil.ReadFile(s.cryptsetupNewkey + ".2")
	c.Assert(err, IsNil)
	c.Check(key, DeepEquals, data.key)
}

func (s *cryptSuite) TestChangeLUKS2KeyUsingRecoveryKey1(c *C) {
	s.testChangeLUKS2KeyUsingRecoveryKey(c, &testChangeLUKS2KeyUsingRecoveryKeyData{
		devicePath:  "/dev/sda1",
		recoveryKey: s.recoveryKey,
		key:         s.tpmKey,
	})
}

func (s *cryptSuite) TestChangeLUKS2KeyUsingRecoveryKey2(c *C) {
	s.testChangeLUKS2KeyUsingRecoveryKey(c, &testChangeLUKS2KeyUsingRecoveryKeyData{
		devicePath:  "/dev/vdc1",
		recoveryKey: s.recoveryKey,
		key:         s.tpmKey,
	})
}

func (s *cryptSuite) TestChangeLUKS2KeyUsingRecoveryKey3(c *C) {
	s.testChangeLUKS2KeyUsingRecoveryKey(c, &testChangeLUKS2KeyUsingRecoveryKeyData{
		devicePath:  "/dev/sda1",
		recoveryKey: make([]byte, 16),
		key:         s.tpmKey,
	})
}

func (s *cryptSuite) TestChangeLUKS2KeyUsingRecoveryKey4(c *C) {
	s.testChangeLUKS2KeyUsingRecoveryKey(c, &testChangeLUKS2KeyUsingRecoveryKeyData{
		devicePath:  "/dev/vdc1",
		recoveryKey: s.recoveryKey,
		key:         make([]byte, 64),
	})
}<|MERGE_RESOLUTION|>--- conflicted
+++ resolved
@@ -67,15 +67,11 @@
 
 	dir string
 
-	passwordFile                 string // a newline delimited list of passwords for the mock systemd-ask-password to return
-<<<<<<< HEAD
-	mockKeyslotsDir              string
-	mockKeyslotsCount            int
-=======
-	expectedTpmKeyFile           string // the TPM expected by the mock systemd-cryptsetup
-	expectedRecoveryKeyFile      string // the recovery key expected by the mock systemd-cryptsetup
-	expectedKeyFile              string // the key expected by the mock systemd-cryptsetup
->>>>>>> 7c5ed688
+	passwordFile string // a newline delimited list of passwords for the mock systemd-ask-password to return
+
+	mockKeyslotsDir   string
+	mockKeyslotsCount int
+
 	cryptsetupInvocationCountDir string
 	cryptsetupKey                string // The file in which the mock cryptsetup dumps the provided key
 	cryptsetupNewkey             string // The file in which the mock cryptsetup dumps the provided new key
@@ -121,7 +117,6 @@
 	ctb.dir = c.MkDir()
 	bt.AddCleanup(MockRunDir(ctb.dir))
 
-<<<<<<< HEAD
 	ctb.passwordFile = filepath.Join(ctb.dir, "password") // passwords to be returned by the mock sd-ask-password
 
 	ctb.mockKeyslotsCount = 0
@@ -129,14 +124,6 @@
 
 	ctb.cryptsetupKey = filepath.Join(ctb.dir, "cryptsetupkey")       // File in which the mock cryptsetup records the passed in key
 	ctb.cryptsetupNewkey = filepath.Join(ctb.dir, "cryptsetupnewkey") // File in which the mock cryptsetup records the passed in new key
-=======
-	ctb.passwordFile = filepath.Join(ctb.dir, "password")                       // passwords to be returned by the mock sd-ask-password
-	ctb.expectedTpmKeyFile = filepath.Join(ctb.dir, "expectedtpmkey")           // TPM key expected by the mock systemd-cryptsetup
-	ctb.expectedRecoveryKeyFile = filepath.Join(ctb.dir, "expectedrecoverykey") // Recovery key expected by the mock systemd-cryptsetup
-	ctb.expectedKeyFile = filepath.Join(ctb.dir, "expectedkey")                 // The key expected by the mock systemd-cryptsetup
-	ctb.cryptsetupKey = filepath.Join(ctb.dir, "cryptsetupkey")                 // File in which the mock cryptsetup records the passed in key
-	ctb.cryptsetupNewkey = filepath.Join(ctb.dir, "cryptsetupnewkey")           // File in which the mock cryptsetup records the passed in new key
->>>>>>> 7c5ed688
 	ctb.cryptsetupInvocationCountDir = c.MkDir()
 
 	sdAskPasswordBottom := `
@@ -148,27 +135,16 @@
 
 	sdCryptsetupBottom := `
 key=$(xxd -p < "$4")
-<<<<<<< HEAD
 for f in "%[1]s"/*; do
     if [ "$key" == "$(xxd -p < "$f")" ]; then
 	exit 0
     fi
 done
 
-exit 1
-`
-	ctb.mockSdCryptsetup = snapd_testutil.MockCommand(c, c.MkDir()+"/systemd-cryptsetup", fmt.Sprintf(sdCryptsetupBottom, ctb.mockKeyslotsDir))
-=======
-for kf in "%[1]s" "%[2]s" "%[3]s"; do
-    if [ -f "$kf" ] && [ "$key" == "$(xxd -p < "$kf")" ]; then
-        exit 0
-    fi
-done
 # use a specific error code to differentiate from arbitrary exit 1 elsewhere
 exit 5
 `
-	ctb.mockSdCryptsetup = snapd_testutil.MockCommand(c, c.MkDir()+"/systemd-cryptsetup", fmt.Sprintf(sdCryptsetupBottom, ctb.expectedTpmKeyFile, ctb.expectedRecoveryKeyFile, ctb.expectedKeyFile))
->>>>>>> 7c5ed688
+	ctb.mockSdCryptsetup = snapd_testutil.MockCommand(c, c.MkDir()+"/systemd-cryptsetup", fmt.Sprintf(sdCryptsetupBottom, ctb.mockKeyslotsDir))
 	bt.AddCleanup(ctb.mockSdCryptsetup.Restore)
 	bt.AddCleanup(MockSystemdCryptsetupPath(ctb.mockSdCryptsetup.Exe()))
 
@@ -751,8 +727,8 @@
 		success:           true,
 		errCodes:          []KeyErrorCode{KeyErrorInvalidFile, KeyErrorInvalidFile},
 		errChecker:        ErrorMatches,
-		errCheckerArgs: []interface{}{"cannot activate with TPM sealed keys \\[\\(cannot activate volume: " + s.mockSdCryptsetup.Exe() + " failed: exit status 1 " +
-			"\\(.*/keydata\\)\\), \\(cannot activate volume: " + s.mockSdCryptsetup.Exe() + " failed: exit status 1 \\(.*/keydata\\)\\)\\] but activation with recovery " +
+		errCheckerArgs: []interface{}{"cannot activate with TPM sealed keys \\[\\(cannot activate volume: " + s.mockSdCryptsetup.Exe() + " failed: exit status 5 " +
+			"\\(.*/keydata\\)\\), \\(cannot activate volume: " + s.mockSdCryptsetup.Exe() + " failed: exit status 5 \\(.*/keydata\\)\\)\\] but activation with recovery " +
 			"key was successful"},
 	})
 }
@@ -808,7 +784,7 @@
 		errChecker:        ErrorMatches,
 		errCheckerArgs: []interface{}{"cannot activate with TPM sealed keys \\[\\(cannot unseal key: the TPM is in DA lockout mode " +
 			"\\(.*/keydata\\)\\), \\(cannot unseal key: the TPM is in DA lockout mode \\(.*/keydata\\)\\)\\] and activation with " +
-			"recovery key failed \\(cannot activate volume: " + s.mockSdCryptsetup.Exe() + " failed: exit status 1\\)"},
+			"recovery key failed \\(cannot activate volume: " + s.mockSdCryptsetup.Exe() + " failed: exit status 5\\)"},
 	})
 }
 
@@ -1863,13 +1839,12 @@
 	if expectedKeyData == nil {
 		expectedKeyData = data.keyData
 	}
-	err := ioutil.WriteFile(s.expectedKeyFile, expectedKeyData, 0644)
-	c.Assert(err, IsNil)
+	s.addMockKeyslot(c, expectedKeyData)
 
 	options := ActivateVolumeOptions{
 		ActivateOptions: data.activateOptions,
 	}
-	err = ActivateVolumeWithKey("luks-volume", "/dev/sda1", data.keyData, &options)
+	err := ActivateVolumeWithKey("luks-volume", "/dev/sda1", data.keyData, &options)
 	if data.errMatch == "" {
 		c.Check(err, IsNil)
 	} else {

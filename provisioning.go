// -*- Mode: Go; indent-tabs-mode: t -*-

/*
 * Copyright (C) 2019 Canonical Ltd
 *
 * This program is free software: you can redistribute it and/or modify
 * it under the terms of the GNU General Public License version 3 as
 * published by the Free Software Foundation.
 *
 * This program is distributed in the hope that it will be useful,
 * but WITHOUT ANY WARRANTY; without even the implied warranty of
 * MERCHANTABILITY or FITNESS FOR A PARTICULAR PURPOSE.  See the
 * GNU General Public License for more details.
 *
 * You should have received a copy of the GNU General Public License
 * along with this program.  If not, see <http://www.gnu.org/licenses/>.
 *
 */

package secboot

import (
	"errors"
	"fmt"
	"os"

	"github.com/canonical/go-tpm2"
	"github.com/snapcore/secboot/internal/tcg"

	"golang.org/x/xerrors"
)

const (
	ppiPath string = "/sys/class/tpm/tpm0/ppi/request" // Path for submitting PPI operation requests to firmware for the default TPM

	// clearPPIRequest is the operation value for asking the firmware to clear the TPM, see section 9 of "TCG PC Client Platform Physical
	// Presence Interface Specification", version 1.30, revision 00.52, 28 July 2015.
	clearPPIRequest string = "5"

	// DA lockout parameters.
	maxTries        uint32 = 32
	recoveryTime    uint32 = 7200
	lockoutRecovery uint32 = 86400
)

// ProvisionMode is used to control the behaviour of TPMConnection.EnsureProvisioned.
type ProvisionMode int

const (
	// ProvisionModeWithoutLockout specifies that the TPM should be refreshed without performing operations that require the use of the
	// lockout hierarchy. Operations that won't be performed in this mode are disabling owner clear, configuring the dictionary attack
	// parameters, and setting the authorization value for the lockout hierarchy.
	ProvisionModeWithoutLockout ProvisionMode = iota

	// ProvisionModeFull specifies that the TPM should be fully provisioned without clearing it. This requires use of the lockout
	// hierarchy.
	ProvisionModeFull

	// ProvisionModeClear specifies that the TPM should be fully provisioned after clearing it. This requires use of the lockout
	// hierarchy.
	ProvisionModeClear
)

func provisionPrimaryKey(tpm *tpm2.TPMContext, hierarchy tpm2.ResourceContext, template *tpm2.Public, handle tpm2.Handle, session tpm2.SessionContext) (tpm2.ResourceContext, error) {
	obj, err := tpm.CreateResourceContextFromTPM(handle)
	switch {
	case err != nil && !tpm2.IsResourceUnavailableError(err, handle):
		// Unexpected error
		return nil, xerrors.Errorf("cannot create context to determine if persistent handle is already occupied: %w", err)
	case tpm2.IsResourceUnavailableError(err, handle):
		// No existing object to evict
	default:
		// Evict the current object
		if _, err := tpm.EvictControl(tpm.OwnerHandleContext(), obj, handle, session); err != nil {
			return nil, xerrors.Errorf("cannot evict existing object at persistent handle: %w", err)
		}
	}

	transientObj, _, _, _, _, err := tpm.CreatePrimary(hierarchy, nil, template, nil, nil, session)
	if err != nil {
		return nil, xerrors.Errorf("cannot create key: %w", err)
	}
	defer tpm.FlushContext(transientObj)

	obj, err = tpm.EvictControl(tpm.OwnerHandleContext(), transientObj, handle, session)
	if err != nil {
		return nil, xerrors.Errorf("cannot make key persistent: %w", err)
	}

	return obj, nil
}

// EnsureProvisioned prepares the TPM for full disk encryption. The mode parameter specifies the behaviour of this function.
//
// If mode is ProvisionModeClear, this function will attempt to clear the TPM before provisioning it. If owner clear has been
// disabled (which will be the case if the TPM has previously been provisioned with this function), then ErrTPMClearRequiresPPI
// will be returned. In this case, the TPM must be cleared via the physical presence interface by calling RequestTPMClearUsingPPI
// and performing a system restart. Note that clearing the TPM makes all previously sealed keys permanently unrecoverable. This
// mode should normally be used when resetting a device to factory settings (ie, performing a new installation).
//
// If mode is ProvisionModeClear or ProvisionModeFull, then the authorization value for the lockout hierarchy will be set to
// newLockoutAuth, owner clear will be disabled, and the parameters of the TPM's dictionary attack logic will be configured to
// appropriate values.
//
// If mode is ProvisionModeClear or ProvisionModeFull, this function performs operations that require the use of the lockout
// hierarchy (detailed above), and knowledge of the lockout hierarchy's authorization value. This must be provided by calling
// TPMConnection.LockoutHandleContext().SetAuthValue() prior to this call. If the wrong lockout hierarchy authorization value is
// provided, then a AuthFailError error will be returned. If this happens, the TPM will have entered dictionary attack lockout mode
// for the lockout hierarchy. Further calls will result in a ErrTPMLockout error being returned. The only way to recover from this is
// to either wait for the pre-programmed recovery time to expire, or to clear the TPM via the physical presence interface by calling
// RequestTPMClearUsingPPI. If the lockout hierarchy authorization value is not known then mode should be set to
// ProvisionModeWithoutLockout, with the caveat that this mode cannot fully provision the TPM.
//
// If mode is ProvisionModeFull or ProvisionModeWithoutLockout, this function will not affect the ability to recover sealed keys that
// can currently be recovered.
//
// In all modes, this function performs operations that require the use of the storage and endorsement hierarchies (creation of
// primary keys and NV indices, detailed below). If mode is ProvisionModeFull or ProvisionModeWithoutLockout, then knowledge of the
// authorization values for those hierarchies is required. Whilst these will be empty after clearing the TPM, if they have been set
// since clearing the TPM then they will need to be provided by calling TPMConnection.EndorsementHandleContext().SetAuthValue() and
// TPMConnection.OwnerHandleContext().SetAuthValue() prior to calling this function. If the wrong value is provided for either
// authorization, then a AuthFailError error will be returned. If the correct authorization values are not known, then the only way
// to recover from this is to clear the TPM either by calling this function with mode set to ProvisionModeClear (and providing the
// correct authorization value for the lockout hierarchy), or by using the physical presence interface.
//
// In all modes, this function will create and persist both a storage root key and an endorsement key. Both of these will be created
// using the RSA templates defined in and persisted at the handles specified in the "TCG EK Credential Profile for TPM Family 2.0"
// and "TCG TPM v2.0 Provisioning Guidance" specifications. If there are any objects already stored at the locations required for
// either primary key, then this function will evict them automatically from the TPM.
//
// In all modes, this function will also create a pair of NV indices used for locking access to sealed key objects, if necessary.
// These indices will be created at handles 0x01801100 and 0x01801101. If there are already NV indices defined at either of the
<<<<<<< HEAD
// required handles but they don't meet the requirements of this function, then this function will undefine them automatically in
// order to define new indices. Note that these indices will be created in their locked state (as if LockAccessToSealedKeys has been
// called), and so secrets protected with SealKeyToTPM cannot be recovered until the next TPM reset or restart.
func ProvisionTPM(tpm *TPMConnection, mode ProvisionMode, newLockoutAuth []byte) error {
	status, err := ProvisionStatus(tpm)
=======
// required handles but they don't meet the requirements of this function, a TPMResourceExistsError error will be returned. In this
// case, the caller will either need to manually undefine these using TPMConnection.NVUndefineSpace, or clear the TPM.
//
// If mode is ProvisionModeWithoutLockout but the TPM indicates that use of the lockout hierarchy is required to fully provision the
// TPM (eg, to disable owner clear, set the lockout hierarchy authorization value or configure the DA lockout parameters), then a
// ErrTPMProvisioningRequiresLockout error will be returned. In this scenario, the function will complete all operations that can be
// completed without using the lockout hierarchy, but the function should be called again either with mode set to ProvisionModeFull
// (if the authorization value for the lockout hierarchy is known), or ProvisionModeClear.
func (t *TPMConnection) EnsureProvisioned(mode ProvisionMode, newLockoutAuth []byte) error {
	session := t.HmacSession()

	props, err := t.GetCapabilityTPMProperties(tpm2.PropertyPermanent, 1, session.IncludeAttrs(tpm2.AttrAudit))
>>>>>>> 414a9945
	if err != nil {
		return xerrors.Errorf("cannot fetch permanent properties: %w", err)
	}
	if props[0].Property != tpm2.PropertyPermanent {
		return errors.New("TPM returned value for the wrong property")
	}
	if mode == ProvisionModeClear {
		if tpm2.PermanentAttributes(props[0].Value)&tpm2.AttrDisableClear > 0 {
			return ErrTPMClearRequiresPPI
		}

		if err := t.Clear(t.LockoutHandleContext(), session); err != nil {
			switch {
			case isAuthFailError(err, tpm2.CommandClear, 1):
				return AuthFailError{tpm2.HandleLockout}
			case tpm2.IsTPMWarning(err, tpm2.WarningLockout, tpm2.CommandClear):
				return ErrTPMLockout
			}
			return xerrors.Errorf("cannot clear the TPM: %w", err)
		}
	}

	// Provision an endorsement key
	if _, err := provisionPrimaryKey(t.TPMContext, t.EndorsementHandleContext(), tcg.EKTemplate, tcg.EKHandle, session); err != nil {
		switch {
		case isAuthFailError(err, tpm2.CommandEvictControl, 1):
			return AuthFailError{tpm2.HandleOwner}
		case isAuthFailError(err, tpm2.AnyCommandCode, 1):
			return AuthFailError{tpm2.HandleEndorsement}
		default:
			return xerrors.Errorf("cannot provision endorsement key: %w", err)
		}
	}

	// Reinitialize the connection, which creates a new session that's salted with a value protected with the newly provisioned EK.
	// This will have a symmetric algorithm for parameter encryption during HierarchyChangeAuth.
	if err := t.init(); err != nil {
		var verifyErr verificationError
		if xerrors.As(err, &verifyErr) {
			return TPMVerificationError{fmt.Sprintf("cannot reinitialize TPM connection after provisioning endorsement key: %v", err)}
		}
		return xerrors.Errorf("cannot reinitialize TPM connection after provisioning endorsement key: %w", err)
	}
	session = t.HmacSession()

	// Provision a storage root key
	srk, err := provisionPrimaryKey(t.TPMContext, t.OwnerHandleContext(), tcg.SRKTemplate, tcg.SRKHandle, session)
	if err != nil {
		switch {
		case isAuthFailError(err, tpm2.AnyCommandCode, 1):
			return AuthFailError{tpm2.HandleOwner}
		default:
			return xerrors.Errorf("cannot provision storage root key: %w", err)
		}
	}
	t.provisionedSrk = srk

<<<<<<< HEAD
	// Provision new lock NV indices if required
	if err := ensureLockNVIndices(tpm.TPMContext, session); err != nil {
		return xerrors.Errorf("cannot create lock NV indices: %w", err)
=======
	// Provision a lock NV index
	if err := ensureLockNVIndex(t.TPMContext, session); err != nil {
		var e *tpmErrorWithHandle
		if tpm2.IsTPMError(err, tpm2.ErrorNVDefined, tpm2.AnyCommandCode) && xerrors.As(err, &e) {
			return TPMResourceExistsError{e.handle}
		}
		return xerrors.Errorf("cannot create lock NV index: %w", err)
>>>>>>> 414a9945
	}

	if mode == ProvisionModeWithoutLockout {
		props, err := t.GetCapabilityTPMProperties(tpm2.PropertyPermanent, 1, session.IncludeAttrs(tpm2.AttrAudit))
		if err != nil {
			return xerrors.Errorf("cannot fetch permanent properties to determine if lockout hierarchy is required: %w", err)
		}
		if props[0].Property != tpm2.PropertyPermanent {
			return errors.New("TPM returned value for the wrong property")
		}
		required := tpm2.AttrLockoutAuthSet | tpm2.AttrDisableClear
		if tpm2.PermanentAttributes(props[0].Value)&required != required {
			return ErrTPMProvisioningRequiresLockout
		}

		props, err = t.GetCapabilityTPMProperties(tpm2.PropertyMaxAuthFail, 3, session.IncludeAttrs(tpm2.AttrAudit))
		if err != nil {
			return xerrors.Errorf("cannot fetch DA parameters to determine if lockout hierarchy is required: %w", err)
		}
		if props[0].Property != tpm2.PropertyMaxAuthFail || props[1].Property != tpm2.PropertyLockoutInterval || props[2].Property != tpm2.PropertyLockoutRecovery {
			return errors.New("TPM returned values for the wrong properties")
		}
		if props[0].Value > maxTries || props[1].Value < recoveryTime || props[2].Value < lockoutRecovery {
			return ErrTPMProvisioningRequiresLockout
		}

		return nil
	}

	// Perform actions that require the lockout hierarchy authorization.

	// Set the DA parameters.
	if err := t.DictionaryAttackParameters(t.LockoutHandleContext(), maxTries, recoveryTime, lockoutRecovery, session); err != nil {
		switch {
		case isAuthFailError(err, tpm2.CommandDictionaryAttackParameters, 1):
			return AuthFailError{tpm2.HandleLockout}
		case tpm2.IsTPMWarning(err, tpm2.WarningLockout, tpm2.CommandDictionaryAttackParameters):
			return ErrTPMLockout
		}
		return xerrors.Errorf("cannot configure dictionary attack parameters: %w", err)
	}

	// Disable owner clear
	if err := t.ClearControl(t.LockoutHandleContext(), true, session); err != nil {
		// Lockout auth failure or lockout mode would have been caught by DictionaryAttackParameters
		return xerrors.Errorf("cannot disable owner clear: %w", err)
	}

	// Set the lockout hierarchy authorization.
	if err := t.HierarchyChangeAuth(t.LockoutHandleContext(), newLockoutAuth, session.IncludeAttrs(tpm2.AttrCommandEncrypt)); err != nil {
		return xerrors.Errorf("cannot set the lockout hierarchy authorization value: %w", err)
	}

	return nil
}

// RequestTPMClearUsingPPI submits a request to the firmware to clear the TPM on the next reboot. This is the only way to clear
// the TPM if owner clear has been disabled for the TPM, or the lockout hierarchy authorization value has been set previously but
// is unknown.
func RequestTPMClearUsingPPI() error {
	f, err := os.OpenFile(ppiPath, os.O_WRONLY, 0)
	if err != nil {
		return xerrors.Errorf("cannot open request handle: %w", err)
	}
	defer f.Close()

	if _, err := f.WriteString(clearPPIRequest); err != nil {
		return xerrors.Errorf("cannot submit request: %w", err)
	}

	return nil
<<<<<<< HEAD
}

// ProvisionStatus returns the provisioning status for the specified TPM.
func ProvisionStatus(tpm *TPMConnection) (ProvisionStatusAttributes, error) {
	var out ProvisionStatusAttributes

	session := tpm.HmacSession().IncludeAttrs(tpm2.AttrAudit)

	ek, err := tpm.CreateResourceContextFromTPM(tcg.EKHandle, session)
	switch {
	case err != nil && !tpm2.IsResourceUnavailableError(err, tcg.EKHandle):
		// Unexpected error
		return 0, err
	case tpm2.IsResourceUnavailableError(err, tcg.EKHandle):
		// Nothing to do
	default:
		if ekInit, err := tpm.EndorsementKey(); err == nil && bytes.Equal(ekInit.Name(), ek.Name()) {
			out |= AttrValidEK
		}
	}

	srk, err := tpm.CreateResourceContextFromTPM(tcg.SRKHandle, session)
	switch {
	case err != nil && !tpm2.IsResourceUnavailableError(err, tcg.SRKHandle):
		// Unexpected error
		return 0, err
	case tpm2.IsResourceUnavailableError(err, tcg.SRKHandle):
		// Nothing to do
	case tpm.provisionedSrk != nil:
		// ProvisionTPM has been called with this TPMConnection. Make sure it's the same object
		if bytes.Equal(tpm.provisionedSrk.Name(), srk.Name()) {
			out |= AttrValidSRK
		}
	default:
		// ProvisionTPM hasn't been called with this TPMConnection, but there is an object at tcg.SRKHandle. Make sure it looks like a storage
		// primary key.
		ok, err := isObjectPrimaryKeyWithTemplate(tpm.TPMContext, tpm.OwnerHandleContext(), srk, tcg.SRKTemplate, tpm.HmacSession())
		switch {
		case err != nil:
			return 0, xerrors.Errorf("cannot determine if object at %v is a primary key in the storage hierarchy: %w", tcg.SRKHandle, err)
		case ok:
			out |= AttrValidSRK
		}
	}

	props, err := tpm.GetCapabilityTPMProperties(tpm2.PropertyMaxAuthFail, 3)
	if err != nil {
		return 0, xerrors.Errorf("cannot fetch DA parameters: %w", err)
	}
	if props[0].Value <= maxTries && props[1].Value >= recoveryTime && props[2].Value >= lockoutRecovery {
		out |= AttrDAParamsOK
	}

	props, err = tpm.GetCapabilityTPMProperties(tpm2.PropertyPermanent, 1)
	if err != nil {
		return 0, xerrors.Errorf("cannot fetch permanent properties: %w", err)
	}
	if tpm2.PermanentAttributes(props[0].Value)&tpm2.AttrDisableClear > 0 {
		out |= AttrOwnerClearDisabled
	}
	if tpm2.PermanentAttributes(props[0].Value)&tpm2.AttrLockoutAuthSet > 0 {
		out |= AttrLockoutAuthSet
	}

	if _, err := validateLockNVIndices(tpm.TPMContext, tpm.HmacSession()); err == nil {
		out |= AttrValidLockNVIndex
	}

	return out, nil
=======
>>>>>>> 414a9945
}<|MERGE_RESOLUTION|>--- conflicted
+++ resolved
@@ -130,15 +130,9 @@
 //
 // In all modes, this function will also create a pair of NV indices used for locking access to sealed key objects, if necessary.
 // These indices will be created at handles 0x01801100 and 0x01801101. If there are already NV indices defined at either of the
-<<<<<<< HEAD
 // required handles but they don't meet the requirements of this function, then this function will undefine them automatically in
 // order to define new indices. Note that these indices will be created in their locked state (as if LockAccessToSealedKeys has been
 // called), and so secrets protected with SealKeyToTPM cannot be recovered until the next TPM reset or restart.
-func ProvisionTPM(tpm *TPMConnection, mode ProvisionMode, newLockoutAuth []byte) error {
-	status, err := ProvisionStatus(tpm)
-=======
-// required handles but they don't meet the requirements of this function, a TPMResourceExistsError error will be returned. In this
-// case, the caller will either need to manually undefine these using TPMConnection.NVUndefineSpace, or clear the TPM.
 //
 // If mode is ProvisionModeWithoutLockout but the TPM indicates that use of the lockout hierarchy is required to fully provision the
 // TPM (eg, to disable owner clear, set the lockout hierarchy authorization value or configure the DA lockout parameters), then a
@@ -149,7 +143,6 @@
 	session := t.HmacSession()
 
 	props, err := t.GetCapabilityTPMProperties(tpm2.PropertyPermanent, 1, session.IncludeAttrs(tpm2.AttrAudit))
->>>>>>> 414a9945
 	if err != nil {
 		return xerrors.Errorf("cannot fetch permanent properties: %w", err)
 	}
@@ -207,19 +200,9 @@
 	}
 	t.provisionedSrk = srk
 
-<<<<<<< HEAD
 	// Provision new lock NV indices if required
-	if err := ensureLockNVIndices(tpm.TPMContext, session); err != nil {
+	if err := ensureLockNVIndices(t.TPMContext, session); err != nil {
 		return xerrors.Errorf("cannot create lock NV indices: %w", err)
-=======
-	// Provision a lock NV index
-	if err := ensureLockNVIndex(t.TPMContext, session); err != nil {
-		var e *tpmErrorWithHandle
-		if tpm2.IsTPMError(err, tpm2.ErrorNVDefined, tpm2.AnyCommandCode) && xerrors.As(err, &e) {
-			return TPMResourceExistsError{e.handle}
-		}
-		return xerrors.Errorf("cannot create lock NV index: %w", err)
->>>>>>> 414a9945
 	}
 
 	if mode == ProvisionModeWithoutLockout {
@@ -291,76 +274,4 @@
 	}
 
 	return nil
-<<<<<<< HEAD
-}
-
-// ProvisionStatus returns the provisioning status for the specified TPM.
-func ProvisionStatus(tpm *TPMConnection) (ProvisionStatusAttributes, error) {
-	var out ProvisionStatusAttributes
-
-	session := tpm.HmacSession().IncludeAttrs(tpm2.AttrAudit)
-
-	ek, err := tpm.CreateResourceContextFromTPM(tcg.EKHandle, session)
-	switch {
-	case err != nil && !tpm2.IsResourceUnavailableError(err, tcg.EKHandle):
-		// Unexpected error
-		return 0, err
-	case tpm2.IsResourceUnavailableError(err, tcg.EKHandle):
-		// Nothing to do
-	default:
-		if ekInit, err := tpm.EndorsementKey(); err == nil && bytes.Equal(ekInit.Name(), ek.Name()) {
-			out |= AttrValidEK
-		}
-	}
-
-	srk, err := tpm.CreateResourceContextFromTPM(tcg.SRKHandle, session)
-	switch {
-	case err != nil && !tpm2.IsResourceUnavailableError(err, tcg.SRKHandle):
-		// Unexpected error
-		return 0, err
-	case tpm2.IsResourceUnavailableError(err, tcg.SRKHandle):
-		// Nothing to do
-	case tpm.provisionedSrk != nil:
-		// ProvisionTPM has been called with this TPMConnection. Make sure it's the same object
-		if bytes.Equal(tpm.provisionedSrk.Name(), srk.Name()) {
-			out |= AttrValidSRK
-		}
-	default:
-		// ProvisionTPM hasn't been called with this TPMConnection, but there is an object at tcg.SRKHandle. Make sure it looks like a storage
-		// primary key.
-		ok, err := isObjectPrimaryKeyWithTemplate(tpm.TPMContext, tpm.OwnerHandleContext(), srk, tcg.SRKTemplate, tpm.HmacSession())
-		switch {
-		case err != nil:
-			return 0, xerrors.Errorf("cannot determine if object at %v is a primary key in the storage hierarchy: %w", tcg.SRKHandle, err)
-		case ok:
-			out |= AttrValidSRK
-		}
-	}
-
-	props, err := tpm.GetCapabilityTPMProperties(tpm2.PropertyMaxAuthFail, 3)
-	if err != nil {
-		return 0, xerrors.Errorf("cannot fetch DA parameters: %w", err)
-	}
-	if props[0].Value <= maxTries && props[1].Value >= recoveryTime && props[2].Value >= lockoutRecovery {
-		out |= AttrDAParamsOK
-	}
-
-	props, err = tpm.GetCapabilityTPMProperties(tpm2.PropertyPermanent, 1)
-	if err != nil {
-		return 0, xerrors.Errorf("cannot fetch permanent properties: %w", err)
-	}
-	if tpm2.PermanentAttributes(props[0].Value)&tpm2.AttrDisableClear > 0 {
-		out |= AttrOwnerClearDisabled
-	}
-	if tpm2.PermanentAttributes(props[0].Value)&tpm2.AttrLockoutAuthSet > 0 {
-		out |= AttrLockoutAuthSet
-	}
-
-	if _, err := validateLockNVIndices(tpm.TPMContext, tpm.HmacSession()); err == nil {
-		out |= AttrValidLockNVIndex
-	}
-
-	return out, nil
-=======
->>>>>>> 414a9945
 }